--- conflicted
+++ resolved
@@ -8,20 +8,10 @@
 organization in ThisBuild := "org.http4s"
 version      in ThisBuild := scalazCrossBuild("0.15.0-SNAPSHOT", scalazVersion.value)
 apiVersion   in ThisBuild <<= version.map(extractApiVersion)
-<<<<<<< HEAD
 scalaOrganization in ThisBuild := "org.typelevel"
-=======
->>>>>>> dbe426e4
 scalaVersion in ThisBuild := "2.11.8"
-// The build supports both scalaz `7.1.x` and `7.2.x`. Simply run
-// `set scalazVersion in ThisBuild := "7.2.4"` to change which version of scalaz
-// is used to build the project.
-scalazVersion in ThisBuild := "7.1.8"
-<<<<<<< HEAD
+scalazVersion in ThisBuild := "7.1.9"
 crossScalaVersions in ThisBuild := Seq(scalaVersion.value)
-=======
-crossScalaVersions in ThisBuild <<= scalaVersion(Seq("2.10.6", _))
->>>>>>> dbe426e4
 
 // Root project
 name := "root"
@@ -34,27 +24,15 @@
     description := "Core http4s library for servers and clients",
     buildInfoKeys := Seq[BuildInfoKey](version, scalaVersion, apiVersion),
     buildInfoPackage <<= organization,
-<<<<<<< HEAD
-    libraryDependencies <++= (scalaVersion, scalazVersion) { (v,sz) => Seq(
+    libraryDependencies ++= Seq(
       fs2Cats,
       fs2Io,
-=======
-    libraryDependencies ++= Seq(
->>>>>>> dbe426e4
       http4sWebsocket,
       log4s,
       macroCompat,
       parboiled,
-<<<<<<< HEAD
-      scalaReflect(v) % "provided"
-    ) },
-=======
-      scalaCompiler(scalaVersion.value) % "provided",
-      scalaReflect(scalaVersion.value) % "provided",
-      scalazCore(scalazVersion.value),
-      scalazStream(scalazVersion.value)
+      scalaReflect(scalaVersion.value) % "provided"
     ),
->>>>>>> dbe426e4
     macroParadiseSetting
   )
 
@@ -429,35 +407,17 @@
     "-language:implicitConversions",
     s"-target:jvm-${jvmTarget.value}",
     "-unchecked",
-<<<<<<< HEAD
-    "-Xlint",
-    "-Ypartial-unification",
-    "-Yliteral-types"
-  )},
-=======
     "-Xfatal-warnings",
     "-Xlint",
     "-Yinline-warnings",
     "-Yno-adapted-args",
+    "-Ypartial-unification",
     "-Ywarn-dead-code",
     "-Ywarn-numeric-widen",
     "-Ywarn-value-discard",
     "-Xfuture"
   ),
   scalacOptions in (Compile, doc) -= "-Xfatal-warnings", // broken references to other modules
-  scalacOptions := {
-    // We're deprecation-clean across Scala versions, but not across scalaz
-    // versions.  This is not worth maintaining a branch.
-    VersionNumber(scalazVersion.value).numbers match {
-      case Seq(7, 1, _) =>
-        scalacOptions.value
-      case _ =>
-        // This filtering does not trigger when scalazVersion is changed in a
-        // running SBT session.  Help wanted.
-        scalacOptions.value filterNot (_ == "-Xfatal-warnings")
-    }
-  },
->>>>>>> dbe426e4
   scalacOptions <++= scalaVersion.map { v =>
     if (delambdafyOpts(v)) Seq(
       "-Ybackend:GenBCode"
