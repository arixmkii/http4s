import com.typesafe.sbt.SbtGhPages.GhPagesKeys._
import com.typesafe.sbt.SbtSite.site
import com.typesafe.sbt.SbtSite.SiteKeys._
import com.typesafe.sbt.pgp.PgpKeys._
import sbtunidoc.Plugin.UnidocKeys._

// Global settings
organization in ThisBuild := "org.http4s"
<<<<<<< HEAD
version      in ThisBuild := s"0.14.0${scalazCrossBuildSuffix}-SNAPSHOT"
=======
version      in ThisBuild := s"0.13.2${scalazCrossBuildSuffix}-SNAPSHOT"
>>>>>>> c646cab5
apiVersion   in ThisBuild <<= version.map(extractApiVersion)
scalaVersion in ThisBuild := "2.10.6"
crossScalaVersions in ThisBuild <<= scalaVersion(Seq(_, "2.11.8"))

// Root project
name := "root"
description := "A minimal, Scala-idiomatic library for HTTP"
noPublishSettings

lazy val core = libraryProject("core")
  .enablePlugins(BuildInfoPlugin)
  .settings(
    description := "Core http4s library for servers and clients",
    buildInfoKeys := Seq[BuildInfoKey](version, scalaVersion, apiVersion),
    buildInfoPackage <<= organization,
    libraryDependencies <++= scalaVersion { v => Seq(
      http4sWebsocket,
      log4s,
      parboiled,
      scalaReflect(v) % "provided",
      scalazCore,
      scalazStream
    ) },
    macroParadiseSetting
  )

lazy val server = libraryProject("server")
  .settings(
    description := "Base library for building http4s servers",
    libraryDependencies += metricsCore
  )
  .dependsOn(core % "compile;test->test", theDsl % "test->compile")

lazy val client = libraryProject("client")
  .settings(
    description := "Base library for building http4s clients",
    libraryDependencies += jettyServlet % "test"
  )
  .dependsOn(core % "compile;test->test", server % "test->compile")

lazy val blazeCore = libraryProject("blaze-core")
  .settings(
    description := "Base library for binding blaze to http4s clients and servers",
    libraryDependencies += blaze
  )
  .dependsOn(core)

lazy val blazeServer = libraryProject("blaze-server")
  .settings(
    description := "blaze implementation for http4s servers"
  )
  .dependsOn(blazeCore % "compile;test->test", server % "compile;test->test")

lazy val blazeClient = libraryProject("blaze-client")
  .settings(
    description := "blaze implementation for http4s clients"
  )
  .dependsOn(blazeCore % "compile;test->test", client % "compile;test->test")

lazy val asyncHttpClient = libraryProject("async-http-client")
  .settings(
    description := "async http client implementation for http4s clients",
    libraryDependencies ++= Seq(
      asyncHttp,
      reactiveStreamsTck % "test"
    )
  )
  .dependsOn(core % "compile;test->test", client % "compile;test->test")

lazy val servlet = libraryProject("servlet")
  .settings(
    description := "Portable servlet implementation for http4s servers",
    libraryDependencies ++= Seq(
      javaxServletApi % "provided",
      jettyServer % "test",
      jettyServlet % "test"
    )
  )
  .dependsOn(server % "compile;test->test")

lazy val jetty = libraryProject("jetty")
  .settings(
    description := "Jetty implementation for http4s servers",
    libraryDependencies ++= Seq(
      metricsJetty9,
      jettyServlet
    )
  )
  .dependsOn(servlet % "compile;test->test", theDsl % "test->test")

lazy val tomcat = libraryProject("tomcat")
  .settings(
    description := "Tomcat implementation for http4s servers",
    libraryDependencies ++= Seq(
      metricsServlet,
      tomcatCatalina,
      tomcatCoyote
    )
  )
  .dependsOn(servlet % "compile;test->test")

// `dsl` name conflicts with modern SBT
lazy val theDsl = libraryProject("dsl")
  .settings(
    description := "Simple DSL for writing http4s services"
  )
  .dependsOn(core % "compile;test->test")

lazy val jawn = libraryProject("jawn")
  .settings(
    description := "Base library to parse JSON to various ASTs for http4s",
    libraryDependencies += jawnStreamz
  )
  .dependsOn(core % "compile;test->test")

lazy val argonaut = libraryProject("argonaut")
  .settings(
    description := "Provides Argonaut codecs for http4s",
    libraryDependencies ++= Seq(
      Http4sBuild.argonaut,
      jawnParser
    )
  )
  .dependsOn(core % "compile;test->test", jawn % "compile;test->test")

lazy val circe = libraryProject("circe")
  .settings(
    description := "Provides Circe codecs for http4s",
    libraryDependencies += circeJawn
  )
  .dependsOn(core % "compile;test->test", jawn % "compile;test->test")

lazy val json4s = libraryProject("json4s")
  .settings(
    description := "Base library for json4s codecs for http4s",
    libraryDependencies ++= Seq(
      jawnJson4s,
      json4sCore
    )
  )
  .dependsOn(jawn % "compile;test->test")

lazy val json4sNative = libraryProject("json4s-native")
  .settings(
    description := "Provides json4s-native codecs for http4s",
    libraryDependencies += Http4sBuild.json4sNative
  )
  .dependsOn(json4s % "compile;test->test")

lazy val json4sJackson = libraryProject("json4s-jackson")
  .settings(
    description := "Provides json4s-jackson codecs for http4s",
    libraryDependencies += Http4sBuild.json4sJackson
  )
  .dependsOn(json4s % "compile;test->test")

lazy val scalaXml = libraryProject("scala-xml")
  .settings(
    description := "Provides scala-xml codecs for http4s",
    libraryDependencies <++= scalaVersion (VersionNumber(_).numbers match {
      case Seq(2, scalaMajor, _*) if scalaMajor >= 11 => Seq(Http4sBuild.scalaXml)
      case _ => Seq.empty
    })
  )
  .dependsOn(core % "compile;test->test")

lazy val twirl = http4sProject("twirl")
  .settings(
    description := "Twirl template support for http4s",
    libraryDependencies += twirlApi
  )
  .enablePlugins(SbtTwirl)
  .dependsOn(core % "compile;test->test")

lazy val bench = http4sProject("bench")
  .enablePlugins(JmhPlugin)
  .settings(noPublishSettings)
  .settings(noCoverageSettings)
  .settings(
    description := "Benchmarks for http4s"
  )
  .dependsOn(core)

lazy val loadTest = http4sProject("load-test")
  .settings(noPublishSettings)
  .settings(noCoverageSettings)
  .settings(
    description := "Load tests for http4s servers",
    libraryDependencies ++= Seq(
      gatlingHighCharts,
      gatlingTest
    ).map(_ % "it,test")
  )
  .enablePlugins(GatlingPlugin)

lazy val docs = http4sProject("docs")
  .settings(noPublishSettings)
  .settings(noCoverageSettings)
  .settings(unidocSettings)
  .settings(site.settings)
  .settings(ghpages.settings)
  .settings(tutSettings)
  .settings(
    description := "Documentation for http4s",
    autoAPIMappings := true,
    unidocProjectFilter in (ScalaUnidoc, unidoc) := inAnyProject --
      inProjects( // TODO would be nice if these could be introspected from noPublishSettings
        bench,
        examples,
        examplesBlaze,
        examplesJetty,
        examplesTomcat,
        examplesWar,
        loadTest
      ),
    // documentation source code linking
    scalacOptions in (Compile,doc) <++= (version, apiVersion, scmInfo, baseDirectory in ThisBuild) map {
      case (v, (maj,min), Some(s), b) => 
        val sourceTemplate =
          if (v.endsWith("SNAPSHOT"))
            s"${s.browseUrl}/tree/master€{FILE_PATH}.scala"
          else 
            s"${s.browseUrl}/tree/v$maj.$min.0€{FILE_PATH}.scala"
        Seq("-implicits",
            "-doc-source-url", sourceTemplate,
            "-sourcepath", b.getAbsolutePath)
      case _ => Seq.empty
    },
    includeFilter in makeSite := "*.html" | "*.css" | "*.png" | "*.jpg" | "*.gif" | "*.js" | "*.swf" | "*.json" | "*.md" | "CNAME" | "_config.yml",
    siteMappings := {
      if (Http4sGhPages.buildMainSite) siteMappings.value
      else Seq.empty
    },
    siteMappings <++= (tut, apiVersion) map { case (t, (major, minor)) =>
      for ((f, d) <- t) yield (f, s"docs/$major.$minor/$d")
    },
    siteMappings <++= (mappings in (ScalaUnidoc, packageDoc), apiVersion) map {
      case (m, (major, minor)) => for ((f, d) <- m) yield (f, s"api/$major.$minor/$d")
    },
    cleanSite <<= Http4sGhPages.cleanSite0,
    synchLocal <<= Http4sGhPages.synchLocal0,
    git.remoteRepo := "git@github.com:http4s/http4s.git",
    ghpagesNoJekyll := false
  )
  .dependsOn(client, core, theDsl, blazeServer, blazeClient, argonaut)

lazy val examples = http4sProject("examples")
  .settings(noPublishSettings)
  .settings(noCoverageSettings)
  .settings(
    description := "Common code for http4s examples",
    libraryDependencies ++= Seq(
      circeGeneric,
      logbackClassic % "runtime",
      jspApi % "runtime" // http://forums.yourkit.com/viewtopic.php?f=2&t=3733
    )
  )
  .dependsOn(server, theDsl, circe, scalaXml, twirl)
  .enablePlugins(SbtTwirl)

lazy val examplesBlaze = exampleProject("examples-blaze")
  .settings(Revolver.settings)
  .settings(
    description := "Examples of http4s server and clients on blaze",
    fork := true,
    libraryDependencies ++= Seq(alpnBoot, metricsJson),
    macroParadiseSetting,
    javaOptions in run <++= (managedClasspath in Runtime) map { attList =>
      for {
        file <- attList.map(_.data)
        path = file.getAbsolutePath if path.contains("jetty.alpn")
      } yield { s"-Xbootclasspath/p:${path}" }
    }
  )
  .dependsOn(blazeServer, blazeClient)

lazy val examplesJetty = exampleProject("examples-jetty")
  .settings(Revolver.settings)
  .settings(
    description := "Example of http4s server on Jetty",
    fork := true,
    libraryDependencies += metricsServlets,
    mainClass in reStart := Some("com.example.http4s.jetty.JettyExample")
  )
  .dependsOn(jetty)

lazy val examplesTomcat = exampleProject("examples-tomcat")
  .settings(Revolver.settings)
  .settings(
    description := "Example of http4s server on Tomcat",
    fork := true,
    libraryDependencies += metricsServlets,
    mainClass in reStart := Some("com.example.http4s.tomcat.TomcatExample")
  )
  .dependsOn(tomcat)

// Run this with jetty:start
lazy val examplesWar = exampleProject("examples-war")
  .enablePlugins(JettyPlugin)
  .settings(
    description := "Example of a WAR deployment of an http4s service",
    fork := true,
    libraryDependencies ++= Seq(
      javaxServletApi % "provided",
      logbackClassic % "runtime"
    )
  )
  .dependsOn(servlet)

def http4sProject(name: String) = Project(name, file(name))
  .settings(commonSettings)
  .settings(projectMetadata)
  .settings(publishSettings)
  .settings(
    moduleName := s"http4s-$name",
    testOptions in Test += Tests.Argument(TestFrameworks.Specs2,"xonly", "failtrace")
  )

def libraryProject(name: String) = http4sProject(name)
  .settings(mimaSettings)

def exampleProject(name: String) = http4sProject(name)
  .in(file(name.replace("examples-", "examples/")))
  .settings(noPublishSettings)
  .settings(noCoverageSettings)
  .dependsOn(examples)

lazy val projectMetadata = Seq(
  homepage := Some(url("http://http4s.org/")),
  startYear := Some(2013),
  licenses := Seq(
    "Apache License, Version 2.0" -> url("http://www.apache.org/licenses/LICENSE-2.0.txt")
  ),
  scmInfo := {
    val base = "github.com/http4s/http4s"
    Some(ScmInfo(url(s"https://$base"), s"scm:git:https://$base", Some(s"scm:git:git@$base")))
  },
  pomExtra := (
    <developers>
      <developer>
        <id>rossabaker</id>
        <name>Ross A. Baker</name>
        <email>ross@rossabaker.com</email>
      </developer>
      <developer>
        <id>casualjim</id>
        <name>Ivan Porto Carrero</name>
        <email>ivan@flanders.co.nz</email>
        <url>http://flanders.co.nz</url>
      </developer>
      <developer>
        <id>brycelane</id>
        <name>Bryce L. Anderson</name>
        <email>bryce.anderson22@gmail.com</email>
      </developer>
      <developer>
        <id>before</id>
        <name>André Rouél</name>
      </developer>
      <developer>
        <id>julien-truffaut</id>
        <name>Julien Truffaut</name>
      </developer>
      <developer>
        <id>kryptt</id>
        <name>Rodolfo Hansen</name>
      </developer>
    </developers>
  )
)

lazy val commonSettings = Seq(
  jvmTarget <<= scalaVersion.map {
    VersionNumber(_).numbers match {
      case Seq(2, 10, _*) => "1.7"
      case _ => "1.8"
    }
  },
  scalacOptions <<= jvmTarget.map { jvm => Seq(
    "-deprecation",
    "-feature",
    "-language:implicitConversions",
    "-language:higherKinds",
    s"-target:jvm-$jvm",
    "-unchecked",
    "-Xlint"
  )},
  scalacOptions <++= scalaVersion.map { v =>
    if (delambdafyOpts(v)) Seq(
      "-Ybackend:GenBCode",
      "-Ydelambdafy:method",
      "-Yopt:l:classpath"
    ) else Seq.empty
  },
  javacOptions <++= jvmTarget.map { jvm => Seq(
    "-source", jvm,
    "-target", jvm,
    "-Xlint:deprecation",
    "-Xlint:unchecked"
  )},
  resolvers ++= Seq(
    Resolver.typesafeRepo("releases"),
    Resolver.sonatypeRepo("snapshots"),
    "Scalaz Bintray Repo" at "http://dl.bintray.com/scalaz/releases"
  ),
  libraryDependencies <++= scalaVersion(v =>
    if (delambdafyOpts(v)) Seq("org.scala-lang.modules" %% "scala-java8-compat" % "0.5.0")
    else Seq.empty
  ),
  libraryDependencies  ++= Seq(
    discipline,
    logbackClassic,
    scalameter,
    scalazScalacheckBinding,
    specs2Core,
    specs2MatcherExtra,
    specs2Scalacheck
  ).map(_ % "test")
)

lazy val publishSettings = Seq(
  credentials ++= sonatypeEnvCredentials
)

lazy val noPublishSettings = Seq(
  publish := (),
  publishSigned := (),
  publishLocal := (),
  publishArtifact := false
)

lazy val noCoverageSettings = Seq(
  ScoverageSbtPlugin.ScoverageKeys.coverageExcludedPackages := ".*"
)

lazy val mimaSettings = Seq(
  failOnProblem <<= version(compatibleVersion(_).isDefined),
  previousArtifact <<= (version, organization, scalaBinaryVersion, moduleName)((ver, org, binVer, mod) => compatibleVersion(ver) map {
    org % s"${mod}_${binVer}" % _
  }),
  binaryIssueFilters ++= {
    import com.typesafe.tools.mima.core._
    import com.typesafe.tools.mima.core.ProblemFilters._
    Seq(
      exclude[DirectMissingMethodProblem]("org.http4s.client.blaze.Http1Connection.this")
    )
  }
)

// Check whether to enable java 8 type lambdas
// https://github.com/scala/make-release-notes/blob/2.11.x/experimental-backend.md
// Minimum scala version is 2.11.8 due to sbt/sbt#2076
def delambdafyOpts(v: String): Boolean = VersionNumber(v).numbers match {
  case Seq(2, 11, x, _*) if x > 7 => true
  case _ => false
}<|MERGE_RESOLUTION|>--- conflicted
+++ resolved
@@ -6,11 +6,7 @@
 
 // Global settings
 organization in ThisBuild := "org.http4s"
-<<<<<<< HEAD
 version      in ThisBuild := s"0.14.0${scalazCrossBuildSuffix}-SNAPSHOT"
-=======
-version      in ThisBuild := s"0.13.2${scalazCrossBuildSuffix}-SNAPSHOT"
->>>>>>> c646cab5
 apiVersion   in ThisBuild <<= version.map(extractApiVersion)
 scalaVersion in ThisBuild := "2.10.6"
 crossScalaVersions in ThisBuild <<= scalaVersion(Seq(_, "2.11.8"))
