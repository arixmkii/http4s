import Http4sPlugin._
import com.typesafe.sbt.SbtGhPages.GhPagesKeys._
import com.typesafe.sbt.SbtGit.GitKeys._
import com.typesafe.sbt.pgp.PgpKeys._
import sbtunidoc.Plugin.UnidocKeys._

import scala.xml.transform.{RewriteRule, RuleTransformer}

// Global settings
organization in ThisBuild := "org.http4s"
http4sVersion in ThisBuild := VersionNumber("0.16.0-SNAPSHOT")
scalaOrganization in ThisBuild := "org.typelevel"

version in ThisBuild := (http4sVersion.value match {
  case VersionNumber(numbers, tags, extras) =>
    VersionNumber(numbers, "cats" +: tags, extras).toString
})
apiVersion in ThisBuild := http4sVersion.map {
  case VersionNumber(Seq(major, minor, _*), _, _) => (major.toInt, minor.toInt)
}.value

// Root project
name := "root"
description := "A minimal, Scala-idiomatic library for HTTP"
enablePlugins(DisablePublishingPlugin)

// This defines macros that we use in core, so it needs to be split out
lazy val parboiled2 = libraryProject("parboiled2")
  .enablePlugins(DisablePublishingPlugin)
  .settings(
    libraryDependencies ++= Seq(
      scalaReflect(scalaOrganization.value, scalaVersion.value) % "provided"
    ),
    unmanagedSourceDirectories in Compile ++= {
      scalaBinaryVersion.value match {
        // The 2.12 branch is compatible with 2.11
        case "2.12" => Seq((sourceDirectory in Compile).value / "scala-2.11")
        case _ => Seq.empty
      }
    },
    // https://issues.scala-lang.org/browse/SI-9490
    (scalacOptions in Compile) --= Seq("-Ywarn-inaccessible", "-Xlint", "-Xlint:inaccessible"),
    macroParadiseSetting
  )

lazy val core = libraryProject("core")
  .enablePlugins(BuildInfoPlugin)
  .settings(
    description := "Core http4s library for servers and clients",
    buildInfoKeys := Seq[BuildInfoKey](version, scalaVersion, apiVersion),
    buildInfoPackage := organization.value,
    libraryDependencies ++= Seq(
      fs2Cats,
      fs2Io,
      http4sWebsocket,
      log4s,
      macroCompat,
      scalaReflect(scalaOrganization.value, scalaVersion.value) % "provided",
      scodecBits,
      scalaCompiler(scalaOrganization.value, scalaVersion.value) % "provided"
    ),
    macroParadiseSetting,
    mappings in (Compile, packageBin) ++= (mappings in (parboiled2.project, Compile, packageBin)).value,
    mappings in (Compile, packageSrc) ++= (mappings in (parboiled2.project, Compile, packageSrc)).value,
    mappings in (Compile, packageDoc) ++= (mappings in (parboiled2.project, Compile, packageDoc)).value,
    mappings in (Compile, packageBin) ~= (_.groupBy(_._2).toSeq.map(_._2.head)), // filter duplicate outputs
    mappings in (Compile, packageDoc) ~= (_.groupBy(_._2).toSeq.map(_._2.head)) // filter duplicate outputs
  )
  .dependsOn(parboiled2)

lazy val testing = libraryProject("testing")
  .settings(
    description := "Instances and laws for testing http4s code",
    libraryDependencies ++= Seq(
      scalacheck,
      specs2Core
    ),
    macroParadiseSetting
  )
  .dependsOn(core)

// Defined outside core/src/test so it can depend on published testing
lazy val tests = libraryProject("tests")
  .settings(
    description := "Tests for core project",
    mimaPreviousArtifacts := Set.empty
  )
  .dependsOn(core, testing % "test->test")

lazy val server = libraryProject("server")
  .settings(
    description := "Base library for building http4s servers"
  )
  .dependsOn(core, testing % "test->test", theDsl % "test->compile")

lazy val serverMetrics = libraryProject("server-metrics")
  .settings(
    description := "Support for Dropwizard Metrics on the server",
    libraryDependencies ++= Seq(
      metricsCore,
      metricsJson
    )
  )
  .dependsOn(server % "compile;test->test")

lazy val client = libraryProject("client")
  .settings(
    description := "Base library for building http4s clients",
    libraryDependencies += jettyServlet % "test"
  )
  .dependsOn(core, testing % "test->test", server % "test->compile", theDsl % "test->compile")

lazy val blazeCore = libraryProject("blaze-core")
  .settings(
    description := "Base library for binding blaze to http4s clients and servers",
    libraryDependencies += blaze
  )
  .dependsOn(core, testing % "test->test")

lazy val blazeServer = libraryProject("blaze-server")
  .settings(
    description := "blaze implementation for http4s servers"
  )
  .dependsOn(blazeCore % "compile;test->test", server % "compile;test->test")

lazy val blazeClient = libraryProject("blaze-client")
  .settings(
    description := "blaze implementation for http4s clients"
  )
  .dependsOn(blazeCore % "compile;test->test", client % "compile;test->test")

/* TODO fs2 port
lazy val asyncHttpClient = libraryProject("async-http-client")
  .settings(
    description := "async http client implementation for http4s clients",
    libraryDependencies ++= Seq(
      Http4sPlugin.asyncHttpClient,
      reactiveStreamsTck % "test"
    )
  )
  .dependsOn(core, testing % "test->test", client % "compile;test->test")
 */

lazy val servlet = libraryProject("servlet")
  .settings(
    description := "Portable servlet implementation for http4s servers",
    libraryDependencies ++= Seq(
      javaxServletApi % "provided",
      jettyServer % "test",
      jettyServlet % "test"
    )
  )
  .dependsOn(server % "compile;test->test")

lazy val jetty = libraryProject("jetty")
  .settings(
    description := "Jetty implementation for http4s servers",
    libraryDependencies ++= Seq(
      jettyServlet
    )
  )
  .dependsOn(servlet % "compile;test->test", theDsl % "test->test")

lazy val tomcat = libraryProject("tomcat")
  .settings(
    description := "Tomcat implementation for http4s servers",
    libraryDependencies ++= Seq(
      tomcatCatalina,
      tomcatCoyote
    )
  )
  .dependsOn(servlet % "compile;test->test")

// `dsl` name conflicts with modern SBT
lazy val theDsl = libraryProject("dsl")
  .settings(
    description := "Simple DSL for writing http4s services"
  )
  .dependsOn(core, testing % "test->test")

lazy val jawn = libraryProject("jawn")
  .settings(
    description := "Base library to parse JSON to various ASTs for http4s",
<<<<<<< HEAD
    libraryDependencies += jawnFs2
=======
    libraryDependencies += jawnStreamz(scalazVersion.value)
>>>>>>> 11698c05
  )
  .dependsOn(core, testing % "test->test")

lazy val argonaut = libraryProject("argonaut")
  .settings(
    description := "Provides Argonaut codecs for http4s",
    libraryDependencies ++= Seq(
<<<<<<< HEAD
      Http4sBuild.argonaut,
      jawnParser
=======
      Http4sPlugin.argonaut
>>>>>>> 11698c05
    )
  )
  .dependsOn(core, testing % "test->test", jawn % "compile;test->test")

lazy val circe = libraryProject("circe")
  .settings(
    description := "Provides Circe codecs for http4s",
    libraryDependencies += circeJawn
  )
  .dependsOn(core, testing % "test->test", jawn % "compile;test->test")

lazy val json4s = libraryProject("json4s")
  .settings(
    description := "Base library for json4s codecs for http4s",
    libraryDependencies ++= Seq(
      jawnJson4s,
      json4sCore
    )
  )
  .dependsOn(jawn % "compile;test->test")

lazy val json4sNative = libraryProject("json4s-native")
  .settings(
    description := "Provides json4s-native codecs for http4s",
    libraryDependencies += Http4sPlugin.json4sNative
  )
  .dependsOn(json4s % "compile;test->test")

lazy val json4sJackson = libraryProject("json4s-jackson")
  .settings(
    description := "Provides json4s-jackson codecs for http4s",
    libraryDependencies += Http4sPlugin.json4sJackson
  )
  .dependsOn(json4s % "compile;test->test")

lazy val scalaXml = libraryProject("scala-xml")
  .settings(
    description := "Provides scala-xml codecs for http4s",
    libraryDependencies ++= scalaVersion (VersionNumber(_).numbers match {
      case Seq(2, scalaMajor, _*) if scalaMajor >= 11 => Seq(Http4sPlugin.scalaXml)
      case _ => Seq.empty
    }).value
  )
  .dependsOn(core, testing % "test->test")

lazy val twirl = http4sProject("twirl")
  .settings(
    description := "Twirl template support for http4s",
    libraryDependencies += twirlApi
  )
  .enablePlugins(SbtTwirl)
  .dependsOn(core, testing % "test->test")

lazy val bench = http4sProject("bench")
  .enablePlugins(JmhPlugin)
  .enablePlugins(DisablePublishingPlugin)
  .settings(noCoverageSettings)
  .settings(
    description := "Benchmarks for http4s"
  )
  .dependsOn(core)

lazy val loadTest = http4sProject("load-test")
  .enablePlugins(DisablePublishingPlugin)
  .settings(noCoverageSettings)
  .settings(
    description := "Load tests for http4s servers",
    libraryDependencies ++= Seq(
      gatlingHighCharts,
      gatlingTest
    ).map(_ % "it,test")
  )
  .enablePlugins(GatlingPlugin)

lazy val tutQuick2 = TaskKey[Seq[(File, String)]]("tutQuick2", "Run tut incrementally on recently changed files")


val preStageSiteDirectory = SettingKey[File]("pre-stage-site-directory")
val siteStageDirectory    = SettingKey[File]("site-stage-directory")
val copySiteToStage       = TaskKey[Unit]("copy-site-to-stage")
lazy val docs = http4sProject("docs")
  .enablePlugins(DisablePublishingPlugin)
  .settings(noCoverageSettings)
  .settings(unidocSettings)
  .settings(ghpages.settings)
  .settings(tutSettings)
  .enablePlugins(HugoPlugin)
  .settings(
    libraryDependencies ++= Seq(
      circeGeneric,
      circeLiteral,
      cryptobits
    ),
    description := "Documentation for http4s",
    autoAPIMappings := true,
    unidocProjectFilter in (ScalaUnidoc, unidoc) := inAnyProject --
      inProjects( // TODO would be nice if these could be introspected from noPublishSettings
        bench,
        examples,
        examplesBlaze,
        examplesJetty,
        examplesTomcat,
        examplesWar,
        loadTest
      ),
    // documentation source code linking
    scalacOptions in (Compile,doc) ++= {
      scmInfo.value match {
        case Some(s) =>
          val b = (baseDirectory in ThisBuild).value
          val (major, minor) = apiVersion.value
          val sourceTemplate =
            if (version.value.endsWith("SNAPSHOT"))
              s"${s.browseUrl}/tree/master€{FILE_PATH}.scala"
            else
              s"${s.browseUrl}/tree/v$major.$minor.0€{FILE_PATH}.scala"
          Seq("-implicits",
            "-doc-source-url", sourceTemplate,
            "-sourcepath", b.getAbsolutePath)
        case _ => Seq.empty
      }
    },
    preStageSiteDirectory := sourceDirectory.value / "hugo",
    siteStageDirectory := target.value / "site-stage",
    sourceDirectory in Hugo := siteStageDirectory.value,
    watchSources := {
      // nasty hack to remove the target directory from watched sources
      watchSources.value
        .filterNot(_.getAbsolutePath.startsWith(
          target.value.getAbsolutePath))
    },
    copySiteToStage := {
      streams.value.log.debug(s"copying ${preStageSiteDirectory.value} to ${siteStageDirectory.value}")

      IO.copyDirectory(
        source = preStageSiteDirectory.value,
        target = siteStageDirectory.value,
        overwrite = false,
        preserveLastModified = true)
      IO.copyDirectory(
        source = tutTargetDirectory.value,
        target = siteStageDirectory.value / "content" / "v0.16",
        overwrite = false,
        preserveLastModified = true)
      IO.copyFile(
        sourceFile = baseDirectory.value / ".." / "CHANGELOG.md",
        targetFile = siteStageDirectory.value / "CHANGELOG.md",
        preserveLastModified = true)
    },
    copySiteToStage := copySiteToStage.dependsOn(tutQuick).value,
    makeSite := makeSite.dependsOn(copySiteToStage).value,
    baseURL in Hugo := {
      if (isTravisBuild.value) new URI(s"http://http4s.org")
      else new URI(s"http://127.0.0.1:${previewFixedPort.value.getOrElse(4000)}")
    },
    // all .md|markdown files go into `content` dir for hugo processing
    ghpagesNoJekyll := true,
    includeFilter in Hugo := (
      "*.html" |
        "*.png" | "*.jpg" | "*.gif" | "*.ico" | "*.svg" |
        "*.js" | "*.swf" | "*.json" | "*.md" |
        "*.css" | "*.woff" | "*.woff2" | "*.ttf" |
        "CNAME" | "_config.yml"
    ),
    siteMappings := {
      if (Http4sGhPages.buildMainSite) siteMappings.value
      else {
        val (major, minor) = apiVersion.value
        val prefix = s"/v${major}.${minor}/"
        siteMappings.value.filter {
          case (_, d) if d.startsWith(prefix) => true
          case _ => false
        }
      }
    },
    siteMappings ++= {
      val m = (mappings in (ScalaUnidoc, packageDoc)).value
      val (major, minor) = apiVersion.value
      for ((f, d) <- m) yield (f, s"v$major.$minor/api/$d")
    },
    cleanSite := Http4sGhPages.cleanSiteForRealz(updatedRepository.value, gitRunner.value, streams.value, apiVersion.value),
    synchLocal := Http4sGhPages.synchLocalForRealz(privateMappings.value, updatedRepository.value, ghpagesNoJekyll.value, gitRunner.value, streams.value, apiVersion.value),
    git.remoteRepo := "git@github.com:http4s/http4s.git"
  )
  .dependsOn(client, core, theDsl, blazeServer, blazeClient, circe)


lazy val examples = http4sProject("examples")
  .enablePlugins(DisablePublishingPlugin)
  .settings(noCoverageSettings)
  .settings(
    description := "Common code for http4s examples",
    libraryDependencies ++= Seq(
      circeGeneric,
      logbackClassic % "runtime",
      jspApi % "runtime" // http://forums.yourkit.com/viewtopic.php?f=2&t=3733
    )
  )
  .dependsOn(server, serverMetrics, theDsl, circe, scalaXml, twirl)
  .enablePlugins(SbtTwirl)

lazy val examplesBlaze = exampleProject("examples-blaze")
  .settings(Revolver.settings)
  .settings(
    description := "Examples of http4s server and clients on blaze",
    fork := true,
    libraryDependencies ++= Seq(alpnBoot, metricsJson),
    macroParadiseSetting,
    javaOptions in run ++= ((managedClasspath in Runtime) map { attList =>
      for {
        file <- attList.map(_.data)
        path = file.getAbsolutePath if path.contains("jetty.alpn")
      } yield { s"-Xbootclasspath/p:${path}" }
    }).value
  )
  .dependsOn(blazeServer, blazeClient)

lazy val examplesJetty = exampleProject("examples-jetty")
  .settings(Revolver.settings)
  .settings(
    description := "Example of http4s server on Jetty",
    fork := true,
    mainClass in reStart := Some("com.example.http4s.jetty.JettyExample")
  )
  .dependsOn(jetty)

lazy val examplesTomcat = exampleProject("examples-tomcat")
  .settings(Revolver.settings)
  .settings(
    description := "Example of http4s server on Tomcat",
    fork := true,
    mainClass in reStart := Some("com.example.http4s.tomcat.TomcatExample")
  )
  .dependsOn(tomcat)

// Run this with jetty:start
lazy val examplesWar = exampleProject("examples-war")
  .enablePlugins(JettyPlugin)
  .settings(
    description := "Example of a WAR deployment of an http4s service",
    fork := true,
    libraryDependencies ++= Seq(
      javaxServletApi % "provided",
      logbackClassic % "runtime"
    )
  )
  .dependsOn(servlet)

def http4sProject(name: String) = Project(name, file(name))
  .settings(commonSettings)
  .settings(
    moduleName := s"http4s-$name",
    testOptions in Test += Tests.Argument(TestFrameworks.Specs2,"showtimes", "failtrace"),
    initCommands()
  )

def libraryProject(name: String) = http4sProject(name)
  .settings(mimaSettings)

def exampleProject(name: String) = http4sProject(name)
  .in(file(name.replace("examples-", "examples/")))
  .enablePlugins(DisablePublishingPlugin)
  .settings(noCoverageSettings)
  .dependsOn(examples)

lazy val http4sVersion = settingKey[VersionNumber]("The base version of http4s, across cats/scalaz cross builds")
lazy val apiVersion = taskKey[(Int, Int)]("Defines the API compatibility version for the project.")

lazy val jvmTarget = taskKey[String]("Defines the target JVM version for object files.")
<<<<<<< HEAD

lazy val projectMetadata = Seq(
  homepage := Some(url("http://http4s.org/")),
  startYear := Some(2013),
  licenses := Seq(
    "Apache License, Version 2.0" -> url("http://www.apache.org/licenses/LICENSE-2.0.txt")
  ),
  scmInfo := {
    val base = "github.com/http4s/http4s"
    Some(ScmInfo(url(s"https://$base"), s"scm:git:https://$base", Some(s"scm:git:git@$base")))
  },
  pomExtra := (
    <developers>
      <developer>
      <id>rossabaker</id>
      <name>Ross A. Baker</name>
      <email>ross@rossabaker.com</email>
      </developer>
      <developer>
      <id>casualjim</id>
      <name>Ivan Porto Carrero</name>
      <email>ivan@flanders.co.nz</email>
      <url>http://flanders.co.nz</url>
        </developer>
      <developer>
      <id>brycelane</id>
      <name>Bryce L. Anderson</name>
      <email>bryce.anderson22@gmail.com</email>
      </developer>
      <developer>
      <id>before</id>
      <name>André Rouél</name>
      </developer>
      <developer>
      <id>julien-truffaut</id>
      <name>Julien Truffaut</name>
      </developer>
      <developer>
      <id>kryptt</id>
      <name>Rodolfo Hansen</name>
      </developer>
      </developers>
  )
)
=======
>>>>>>> 11698c05


lazy val commonSettings = Seq(
  jvmTarget := scalaVersion.map {
    VersionNumber(_).numbers match {
      case Seq(2, 10, _*) => "1.7"
      case _ => "1.8"
    }
  }.value,
<<<<<<< HEAD
  scalacOptions := Seq(
    "-deprecation",
    "-encoding", "UTF-8",
    "-feature",
    "-language:existentials",
    "-language:experimental.macros",
    "-language:higherKinds",
    "-language:implicitConversions",
    s"-target:jvm-${jvmTarget.value}",
    "-unchecked",
    "-Xfatal-warnings",
    "-Xlint",
    "-Yinline-warnings",
    "-Yno-adapted-args",
    "-Ypartial-unification",
    "-Ywarn-dead-code",
    "-Ywarn-numeric-widen",
    "-Ywarn-value-discard",
    "-Xfuture"
  ),
  scalacOptions in (Compile, doc) -= "-Xfatal-warnings", // broken references to other modules
=======
  scalacOptions in Compile ++= Seq(
    s"-target:jvm-${jvmTarget.value}"
  ),
  scalacOptions in (Compile, doc) += "-no-link-warnings",
>>>>>>> 11698c05
  scalacOptions ++= scalaVersion.map { v =>
    if (delambdafyOpts(v)) Seq(
      "-Ybackend:GenBCode"
    ) else Seq.empty
  }.value,
<<<<<<< HEAD
  scalacOptions := (scalacOptions.value.filterNot {
    CrossVersion.partialVersion(scalaVersion.value) match {
      case Some((2, n)) if n >= 12 => Set("-Yinline-warnings")
      case _ => Set.empty
    }
  }),
  scalacOptions ++= {
    CrossVersion.partialVersion(scalaVersion.value) match {
      case Some((2, n)) if n >= 12 => List(
        // until it leaves catch blocks alone
        // https://github.com/typelevel/scala/issues/129#issuecomment-276484324
        "-Xlint:-strict-unsealed-patmat"
      )
      case _ => Nil
    }
  },
=======
>>>>>>> 11698c05
  javacOptions ++= Seq(
    "-source", jvmTarget.value,
    "-target", jvmTarget.value,
    "-Xlint:deprecation",
    "-Xlint:unchecked"
  ),
  libraryDependencies ++= {
    if (delambdafyOpts(scalaVersion.value)) Seq("org.scala-lang.modules" %% "scala-java8-compat" % "0.8.0")
    else Seq.empty
  },
  libraryDependencies ++= Seq(
    catsLaws,
    catsKernelLaws,
    discipline,
    logbackClassic,
    scalacheck, // 0.13.3 fixes None.get
    specs2Core,
    specs2MatcherExtra,
    specs2Scalacheck
  ).map(_ % "test"),
  // don't include scoverage as a dependency in the pom
  // https://github.com/scoverage/sbt-scoverage/issues/153
  // this code was copied from https://github.com/mongodb/mongo-spark
  pomPostProcess := { (node: xml.Node) =>
    new RuleTransformer(
      new RewriteRule {
        override def transform(node: xml.Node): Seq[xml.Node] = node match {
          case e: xml.Elem
              if e.label == "dependency" && e.child.exists(child => child.label == "groupId" && child.text == "org.scoverage") => Nil
          case e: xml.Elem
              if e.label == "dependency" && e.child.exists(child => child.label == "artifactId" && child.text.contains("parboiled2")) => Nil
          case _ => Seq(node)
        }
      }).transform(node).head
  },
  coursierVerbosity := 0,
  ivyLoggingLevel := UpdateLogging.Quiet // This doesn't seem to work? We see this in MiMa
)

lazy val noCoverageSettings = Seq(
  coverageExcludedPackages := ".*"
)

lazy val mimaSettings = Seq(
  mimaFailOnProblem := compatibleVersion(version.value).isDefined,
  mimaPreviousArtifacts := (compatibleVersion(version.value) map {
    organization.value % s"${moduleName.value}_${scalaBinaryVersion.value}" % _
  }).toSet,
  mimaBinaryIssueFilters ++= {
    import com.typesafe.tools.mima.core._
    import com.typesafe.tools.mima.core.ProblemFilters._
    Seq(
      exclude[ReversedMissingMethodProblem]("org.http4s.testing.ArbitraryInstances.arbitraryIPv4"),
      exclude[ReversedMissingMethodProblem]("org.http4s.testing.ArbitraryInstances.arbitraryIPv6"),
      exclude[ReversedMissingMethodProblem]("org.http4s.testing.ArbitraryInstances.genSubDelims"),
      exclude[ReversedMissingMethodProblem]("org.http4s.testing.ArbitraryInstances.arbitraryUriHost"),
      exclude[ReversedMissingMethodProblem]("org.http4s.testing.ArbitraryInstances.arbitraryAuthority"),
      exclude[ReversedMissingMethodProblem]("org.http4s.testing.ArbitraryInstances.genHexDigit"),
      exclude[ReversedMissingMethodProblem]("org.http4s.testing.ArbitraryInstances.genPctEncoded"),
      exclude[ReversedMissingMethodProblem]("org.http4s.testing.ArbitraryInstances.arbitraryUri"),
      exclude[ReversedMissingMethodProblem]("org.http4s.testing.ArbitraryInstances.genUnreserved"),
      exclude[ReversedMissingMethodProblem]("org.http4s.RequestOps.addCookie"),
      exclude[ReversedMissingMethodProblem]("org.http4s.RequestOps.addCookie"),
      exclude[ReversedMissingMethodProblem]("org.http4s.RequestOps.addCookie$default$3"),
      exclude[DirectMissingMethodProblem]("org.http4s.client.blaze.BlazeConnection.runRequest"),
      exclude[DirectAbstractMethodProblem]("org.http4s.client.blaze.BlazeConnection.runRequest"),
      exclude[DirectMissingMethodProblem]("org.http4s.client.blaze.Http1Connection.runRequest")
    )
  }
)

// Check whether to enable java 8 type lambdas
// https://github.com/scala/make-release-notes/blob/2.11.x/experimental-backend.md
// Minimum scala version is 2.11.8 due to sbt/sbt#2076
def delambdafyOpts(v: String): Boolean = VersionNumber(v).numbers match {
  case Seq(2, 11, x, _*) if x > 7 => true
  case _ => false
}

def initCommands(additionalImports: String*) =
  initialCommands := (List(
<<<<<<< HEAD
    "fs2._",
    "fs2.interop.cats._",
    "cats._",
    "cats.data._",
    "cats.implicits.all._"
  ) ++ additionalImports).mkString("import ", ", ", "")
=======
    "scalaz._",
    "Scalaz._",
    "scalaz.concurrent.Task",
    "org.http4s._"
  ) ++ additionalImports).mkString("import ", ", ", "")

addCommandAlias("validate", ";test ;makeSite ;mimaReportBinaryIssues")
>>>>>>> 11698c05
<|MERGE_RESOLUTION|>--- conflicted
+++ resolved
@@ -181,11 +181,7 @@
 lazy val jawn = libraryProject("jawn")
   .settings(
     description := "Base library to parse JSON to various ASTs for http4s",
-<<<<<<< HEAD
     libraryDependencies += jawnFs2
-=======
-    libraryDependencies += jawnStreamz(scalazVersion.value)
->>>>>>> 11698c05
   )
   .dependsOn(core, testing % "test->test")
 
@@ -193,12 +189,7 @@
   .settings(
     description := "Provides Argonaut codecs for http4s",
     libraryDependencies ++= Seq(
-<<<<<<< HEAD
-      Http4sBuild.argonaut,
-      jawnParser
-=======
       Http4sPlugin.argonaut
->>>>>>> 11698c05
     )
   )
   .dependsOn(core, testing % "test->test", jawn % "compile;test->test")
@@ -468,54 +459,6 @@
 lazy val apiVersion = taskKey[(Int, Int)]("Defines the API compatibility version for the project.")
 
 lazy val jvmTarget = taskKey[String]("Defines the target JVM version for object files.")
-<<<<<<< HEAD
-
-lazy val projectMetadata = Seq(
-  homepage := Some(url("http://http4s.org/")),
-  startYear := Some(2013),
-  licenses := Seq(
-    "Apache License, Version 2.0" -> url("http://www.apache.org/licenses/LICENSE-2.0.txt")
-  ),
-  scmInfo := {
-    val base = "github.com/http4s/http4s"
-    Some(ScmInfo(url(s"https://$base"), s"scm:git:https://$base", Some(s"scm:git:git@$base")))
-  },
-  pomExtra := (
-    <developers>
-      <developer>
-      <id>rossabaker</id>
-      <name>Ross A. Baker</name>
-      <email>ross@rossabaker.com</email>
-      </developer>
-      <developer>
-      <id>casualjim</id>
-      <name>Ivan Porto Carrero</name>
-      <email>ivan@flanders.co.nz</email>
-      <url>http://flanders.co.nz</url>
-        </developer>
-      <developer>
-      <id>brycelane</id>
-      <name>Bryce L. Anderson</name>
-      <email>bryce.anderson22@gmail.com</email>
-      </developer>
-      <developer>
-      <id>before</id>
-      <name>André Rouél</name>
-      </developer>
-      <developer>
-      <id>julien-truffaut</id>
-      <name>Julien Truffaut</name>
-      </developer>
-      <developer>
-      <id>kryptt</id>
-      <name>Rodolfo Hansen</name>
-      </developer>
-      </developers>
-  )
-)
-=======
->>>>>>> 11698c05
-
 
 lazy val commonSettings = Seq(
   jvmTarget := scalaVersion.map {
@@ -524,58 +467,15 @@
       case _ => "1.8"
     }
   }.value,
-<<<<<<< HEAD
-  scalacOptions := Seq(
-    "-deprecation",
-    "-encoding", "UTF-8",
-    "-feature",
-    "-language:existentials",
-    "-language:experimental.macros",
-    "-language:higherKinds",
-    "-language:implicitConversions",
-    s"-target:jvm-${jvmTarget.value}",
-    "-unchecked",
-    "-Xfatal-warnings",
-    "-Xlint",
-    "-Yinline-warnings",
-    "-Yno-adapted-args",
-    "-Ypartial-unification",
-    "-Ywarn-dead-code",
-    "-Ywarn-numeric-widen",
-    "-Ywarn-value-discard",
-    "-Xfuture"
-  ),
-  scalacOptions in (Compile, doc) -= "-Xfatal-warnings", // broken references to other modules
-=======
   scalacOptions in Compile ++= Seq(
     s"-target:jvm-${jvmTarget.value}"
   ),
   scalacOptions in (Compile, doc) += "-no-link-warnings",
->>>>>>> 11698c05
   scalacOptions ++= scalaVersion.map { v =>
     if (delambdafyOpts(v)) Seq(
       "-Ybackend:GenBCode"
     ) else Seq.empty
   }.value,
-<<<<<<< HEAD
-  scalacOptions := (scalacOptions.value.filterNot {
-    CrossVersion.partialVersion(scalaVersion.value) match {
-      case Some((2, n)) if n >= 12 => Set("-Yinline-warnings")
-      case _ => Set.empty
-    }
-  }),
-  scalacOptions ++= {
-    CrossVersion.partialVersion(scalaVersion.value) match {
-      case Some((2, n)) if n >= 12 => List(
-        // until it leaves catch blocks alone
-        // https://github.com/typelevel/scala/issues/129#issuecomment-276484324
-        "-Xlint:-strict-unsealed-patmat"
-      )
-      case _ => Nil
-    }
-  },
-=======
->>>>>>> 11698c05
   javacOptions ++= Seq(
     "-source", jvmTarget.value,
     "-target", jvmTarget.value,
@@ -657,19 +557,12 @@
 
 def initCommands(additionalImports: String*) =
   initialCommands := (List(
-<<<<<<< HEAD
     "fs2._",
     "fs2.interop.cats._",
     "cats._",
     "cats.data._",
     "cats.implicits.all._"
   ) ++ additionalImports).mkString("import ", ", ", "")
-=======
-    "scalaz._",
-    "Scalaz._",
-    "scalaz.concurrent.Task",
-    "org.http4s._"
-  ) ++ additionalImports).mkString("import ", ", ", "")
-
-addCommandAlias("validate", ";test ;makeSite ;mimaReportBinaryIssues")
->>>>>>> 11698c05
+
+// TODO fs2 port bring back makeSite
+addCommandAlias("validate", ";test ;mimaReportBinaryIssues")
