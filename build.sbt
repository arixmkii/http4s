--- conflicted
+++ resolved
@@ -8,19 +8,8 @@
 
 // Global settings
 organization in ThisBuild := "org.http4s"
-<<<<<<< HEAD
-http4sVersion in ThisBuild := VersionNumber("0.16.0-SNAPSHOT")
-scalaOrganization in ThisBuild := "org.typelevel"
-
-version in ThisBuild := (http4sVersion.value match {
-  case VersionNumber(numbers, tags, extras) =>
-    VersionNumber(numbers, "cats" +: tags, extras).toString
-})
-apiVersion in ThisBuild := http4sVersion.map {
-=======
 
 apiVersion in ThisBuild := (version in ThisBuild).map {
->>>>>>> 5865af25
   case VersionNumber(Seq(major, minor, _*), _, _) => (major.toInt, minor.toInt)
 }.value
 
@@ -513,38 +502,6 @@
   coverageExcludedPackages := ".*"
 )
 
-<<<<<<< HEAD
-lazy val mimaSettings = Seq(
-  mimaFailOnProblem := compatibleVersion(version.value).isDefined,
-  mimaPreviousArtifacts := (compatibleVersion(version.value) map {
-    organization.value % s"${moduleName.value}_${scalaBinaryVersion.value}" % _
-  }).toSet,
-  mimaBinaryIssueFilters ++= {
-    import com.typesafe.tools.mima.core._
-    import com.typesafe.tools.mima.core.ProblemFilters._
-    Seq(
-      exclude[ReversedMissingMethodProblem]("org.http4s.testing.ArbitraryInstances.arbitraryIPv4"),
-      exclude[ReversedMissingMethodProblem]("org.http4s.testing.ArbitraryInstances.arbitraryIPv6"),
-      exclude[ReversedMissingMethodProblem]("org.http4s.testing.ArbitraryInstances.genSubDelims"),
-      exclude[ReversedMissingMethodProblem]("org.http4s.testing.ArbitraryInstances.arbitraryUriHost"),
-      exclude[ReversedMissingMethodProblem]("org.http4s.testing.ArbitraryInstances.arbitraryAuthority"),
-      exclude[ReversedMissingMethodProblem]("org.http4s.testing.ArbitraryInstances.genCharsetRangeNoQuality"),
-      exclude[ReversedMissingMethodProblem]("org.http4s.testing.ArbitraryInstances.genHexDigit"),
-      exclude[ReversedMissingMethodProblem]("org.http4s.testing.ArbitraryInstances.genPctEncoded"),
-      exclude[ReversedMissingMethodProblem]("org.http4s.testing.ArbitraryInstances.arbitraryUri"),
-      exclude[ReversedMissingMethodProblem]("org.http4s.testing.ArbitraryInstances.genUnreserved"),
-      exclude[ReversedMissingMethodProblem]("org.http4s.RequestOps.addCookie"),
-      exclude[ReversedMissingMethodProblem]("org.http4s.RequestOps.addCookie"),
-      exclude[ReversedMissingMethodProblem]("org.http4s.RequestOps.addCookie$default$3"),
-      exclude[DirectMissingMethodProblem]("org.http4s.client.blaze.BlazeConnection.runRequest"),
-      exclude[DirectAbstractMethodProblem]("org.http4s.client.blaze.BlazeConnection.runRequest"),
-      exclude[DirectMissingMethodProblem]("org.http4s.client.blaze.Http1Connection.runRequest")
-    )
-  }
-)
-
-=======
->>>>>>> 5865af25
 def initCommands(additionalImports: String*) =
   initialCommands := (List(
     "fs2._",
