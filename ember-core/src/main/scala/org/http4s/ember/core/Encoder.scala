/*
 * Copyright 2013-2020 http4s.org
 *
 * SPDX-License-Identifier: Apache-2.0
 */

package org.http4s.ember.core

import cats.effect._
import fs2._
import org.http4s._
import org.http4s.headers.`Content-Length`
import java.nio.charset.StandardCharsets

private[ember] object Encoder {

  private val SPACE = " "
  private val CRLF = "\r\n"
  def respToBytes[F[_]: Sync](
      resp: Response[F],
      writeBufferSize: Int = 32 * 1024): Stream[F, Byte] = {
    val chunked = resp.isChunked
    val initSection = {
      var appliedContentLength = false
      val stringBuilder = new StringBuilder()

      // Response Prelude: HTTP-Version SP STATUS CRLF
      stringBuilder
        .append(resp.httpVersion.renderString)
        .append(SPACE)
        .append(resp.status.renderString)
        .append(CRLF)

      // Apply each header followed by a CRLF
      resp.headers.foreach { h =>
        if (h.is(`Content-Length`)) appliedContentLength = true
        else ()

        stringBuilder
          .append(h.renderString)
          .append(CRLF)
        ()
      }
      if (!chunked && !appliedContentLength) {
        stringBuilder.append(`Content-Length`.zero.renderString).append(CRLF)
        ()
      }
      // Final CRLF terminates headers and signals body to follow.
      stringBuilder.append(CRLF)
      stringBuilder.toString.getBytes(StandardCharsets.ISO_8859_1)
    }

    if (chunked)
      Stream.chunk(Chunk.array(initSection)) ++ resp.body.through(ChunkedEncoding.encode[F])
    else
      (Stream.chunk(Chunk.array(initSection)) ++ resp.body)
        .chunkMin(writeBufferSize)
        .flatMap(Stream.chunk)
  }

  def reqToBytes[F[_]: Sync](req: Request[F], writeBufferSize: Int = 32 * 1024): Stream[F, Byte] = {
    val initSection = {
      val stringBuilder = new StringBuilder()

      // Request-Line   = Method SP Request-URI SP HTTP-Version CRLF
      stringBuilder
        .append(req.method.renderString)
        .append(SPACE)
        .append(req.uri.renderString)
        .append(SPACE)
        .append(req.httpVersion.renderString)
        .append(CRLF)

      // Host From Uri Becomes Header if not already present in headers
      if (org.http4s.headers.Host.from(req.headers).isEmpty)
        req.uri.authority.foreach { auth =>
          stringBuilder
            .append("Host: ")
            .append(auth.renderString)
            .append(CRLF)
        }

      // Apply each header followed by a CRLF
      req.headers.foreach { h =>
        stringBuilder
          .append(h.renderString)
          .append(CRLF)
        ()
      }

      // Final CRLF terminates headers and signals body to follow.
      stringBuilder.append(CRLF)
      stringBuilder.toString.getBytes(StandardCharsets.ISO_8859_1)
    }
<<<<<<< HEAD
    if (req.isChunked)
      Stream.chunk(Chunk.array(initSection)) ++ req.body.through(ChunkedEncoding.encode[F])
    else
      (Stream.chunk(Chunk.array(initSection)) ++ req.body)
        .chunkMin(writeBufferSize)
        .flatMap(Stream.chunk)
=======
    if (req.isChunked) 
      Stream.chunk(Chunk.array(initSection)) ++ req.body.through(ChunkedEncoding.encode[F]) 
    else (Stream.chunk(Chunk.array(initSection)) ++ req.body).chunkMin(256 * 1024).flatMap(Stream.chunk)
>>>>>>> e21622b2
  }
}<|MERGE_RESOLUTION|>--- conflicted
+++ resolved
@@ -59,7 +59,9 @@
   }
 
   def reqToBytes[F[_]: Sync](req: Request[F], writeBufferSize: Int = 32 * 1024): Stream[F, Byte] = {
+    val chunked = req.isChunked
     val initSection = {
+      var appliedContentLength = false
       val stringBuilder = new StringBuilder()
 
       // Request-Line   = Method SP Request-URI SP HTTP-Version CRLF
@@ -82,9 +84,17 @@
 
       // Apply each header followed by a CRLF
       req.headers.foreach { h =>
+        if (h.is(`Content-Length`)) appliedContentLength = true
+        else ()
+
         stringBuilder
           .append(h.renderString)
           .append(CRLF)
+        ()
+      }
+
+      if (!chunked && !appliedContentLength) {
+        stringBuilder.append(`Content-Length`.zero.renderString).append(CRLF)
         ()
       }
 
@@ -92,17 +102,11 @@
       stringBuilder.append(CRLF)
       stringBuilder.toString.getBytes(StandardCharsets.ISO_8859_1)
     }
-<<<<<<< HEAD
-    if (req.isChunked)
+    if (chunked)
       Stream.chunk(Chunk.array(initSection)) ++ req.body.through(ChunkedEncoding.encode[F])
     else
       (Stream.chunk(Chunk.array(initSection)) ++ req.body)
         .chunkMin(writeBufferSize)
         .flatMap(Stream.chunk)
-=======
-    if (req.isChunked) 
-      Stream.chunk(Chunk.array(initSection)) ++ req.body.through(ChunkedEncoding.encode[F]) 
-    else (Stream.chunk(Chunk.array(initSection)) ++ req.body).chunkMin(256 * 1024).flatMap(Stream.chunk)
->>>>>>> e21622b2
   }
 }