/*
 * Copyright 2013-2020 http4s.org
 *
 * SPDX-License-Identifier: Apache-2.0
 *
 * Based on https://github.com/Spinoco/fs2-http/blob/c8b164b2b319903ca15e33a4f312cded63ea9882/src/main/scala/spinoco/fs2/http/internal/ChunkedEncoding.scala
 * Copyright (c) 2017 Spinoco
 * See licenses/LICENSE_fs2-http
 */

package org.http4s.ember.core

import cats._
import cats.syntax.all._
import cats.effect.kernel.{Deferred, Ref}
import fs2._
import scodec.bits.ByteVector
import Shared._
import org.http4s.v2

import scala.util.control.NonFatal

private[ember] object ChunkedEncoding {

  /** From fs2-http
    * decodes from the HTTP chunked encoding. After last chunk this terminates. Allows to specify max header size, after which this terminates
    * Please see https://en.wikipedia.org/wiki/Chunked_transfer_encoding for details
    */
  def decode[F[_]](
      head: Array[Byte],
      read: F[Option[Chunk[Byte]]],
      maxChunkHeaderSize: Int,
      trailers: Deferred[F, v2.Headers],
      rest: Ref[F, Option[Array[Byte]]])(implicit F: MonadThrow[F]): Stream[F, Byte] = {
    // on left reading the header of chunk (acting as buffer)
    // on right reading the chunk itself, and storing remaining bytes of the chunk
    def go(expect: Either[ByteVector, Long], head: Array[Byte]): Pull[F, Byte, Unit] = {
      val uncons =
        if (head.nonEmpty) Pull.pure(Some(Chunk.byteVector(ByteVector.apply(head))))
        else Pull.eval(read)
      uncons.flatMap {
        case None => Pull.done
        case Some(h) =>
          val bv = h.toByteVector
          expect match {
            case Left(header) =>
              val nh = header ++ bv
              val endOfHeader = nh.indexOfSlice(`\r\n`)
              if (endOfHeader == 0)
                go(
                  expect,
                  nh.drop(`\r\n`.size).toArray
                ) //strip any leading crlf on header, as this starts with /r/n
              else if (endOfHeader < 0 && nh.size > maxChunkHeaderSize)
                Pull.raiseError[F](EmberException.ChunkedEncodingError(
                  s"Failed to get Chunk header. Size exceeds max($maxChunkHeaderSize) : ${nh.size} ${nh.decodeUtf8}"))
              else if (endOfHeader < 0) go(Left(nh), Array.emptyByteArray)
              else {
                val (hdr, rem) = nh.splitAt(endOfHeader + `\r\n`.size)
                readChunkedHeader(hdr.dropRight(`\r\n`.size)) match {
                  case None =>
                    Pull.raiseError[F](
                      EmberException.ChunkedEncodingError(
                        s"Failed to parse chunked header : ${hdr.decodeUtf8}"))
                  case Some(0) =>
                    // Done With Message, Now Parse Trailers
                    Pull.eval(
                      parseTrailers[F](maxChunkHeaderSize)(rem.toArray, read)
                        .flatMap { case (hdrs, bytes) =>
                          trailers.complete(hdrs) >> rest.set(Some(bytes))
                        }
                    ) >> Pull.done
                  case Some(sz) => go(Right(sz), rem.toArray)
                }
              }

            case Right(remains) =>
              if (remains == bv.size)
                Pull.output(Chunk.byteVector(bv)) >> go(
                  Left(ByteVector.empty),
                  Array.emptyByteArray)
              else if (remains > bv.size)
                Pull.output(Chunk.byteVector(bv)) >> go(
                  Right(remains - bv.size),
                  Array.emptyByteArray)
              else {
                val (out, next) = bv.splitAt(remains.toLong)
                Pull.output(Chunk.byteVector(out)) >> go(Left(ByteVector.empty), next.toArray)
              }
          }
      }
    }

    go(Left(ByteVector.empty), head).stream
  }

  private def parseTrailers[F[_]: MonadThrow](
      maxHeaderSize: Int
<<<<<<< HEAD
  )(head: Array[Byte], read: F[Option[Chunk[Byte]]]): F[(Headers, Array[Byte])] = {
    val uncons =
      if (head.nonEmpty) (Some(Chunk.byteVector(ByteVector(head))): Option[Chunk[Byte]]).pure[F]
      else read
    uncons.flatMap {
      case None => (Headers.empty, Array.emptyByteArray).pure[F]
=======
  )(head: Array[Byte], read: F[Option[Chunk[Byte]]]): F[(v2.Headers, Array[Byte])] = {
    val nextChunk =
      if (head.nonEmpty) (Some(Chunk.bytes(head)): Option[Chunk[Byte]]).pure[F] else read
    nextChunk.flatMap {
      case None => (v2.Headers.empty, Array.emptyByteArray).pure[F]
>>>>>>> f5309a41
      case Some(chunk) =>
        if (chunk.isEmpty) parseTrailers(maxHeaderSize)(Array.emptyByteArray, read)
        else if (chunk.toByteVector.startsWith(Shared.`\r\n`))
          (v2.Headers.empty, chunk.toArray.drop(`\r\n`.size.toInt)).pure[F]
        else
          Parser.HeaderP.parseHeaders(chunk.toArray, read, maxHeaderSize, None).map {
            case (headers, _, _, bytes) =>
              (headers, bytes)
          }
    }
  }

  private val lastChunk: Chunk[Byte] =
    Chunk.byteVector((ByteVector('0') ++ `\r\n` ++ `\r\n`).compact)

  /** Encodes chunk of bytes to http chunked encoding.
    */
  def encode[F[_]]: Pipe[F, Byte, Byte] = {
    def encodeChunk(bv: ByteVector): Chunk[Byte] =
      if (bv.isEmpty) Chunk.empty
      else
        Chunk.byteVector(
          ByteVector.view(bv.size.toHexString.toUpperCase.getBytes) ++ `\r\n` ++ bv ++ `\r\n`)
    _.mapChunks { ch =>
      encodeChunk(ch.toByteVector)
    } ++ Stream.chunk(lastChunk)
  }

  /** yields to size of header in case the chunked header was succesfully parsed, else yields to None */
  private def readChunkedHeader(hdr: ByteVector): Option[Long] =
    hdr.decodeUtf8.toOption.flatMap { s =>
      val parts = s.split(';') // lets ignore any extensions
      if (parts.isEmpty) None
      else
        try Some(java.lang.Long.parseLong(parts(0).trim, 16))
        catch { case NonFatal(_) => None }
    }
}<|MERGE_RESOLUTION|>--- conflicted
+++ resolved
@@ -96,20 +96,12 @@
 
   private def parseTrailers[F[_]: MonadThrow](
       maxHeaderSize: Int
-<<<<<<< HEAD
-  )(head: Array[Byte], read: F[Option[Chunk[Byte]]]): F[(Headers, Array[Byte])] = {
+  )(head: Array[Byte], read: F[Option[Chunk[Byte]]]): F[(v2.Headers, Array[Byte])] = {
     val uncons =
       if (head.nonEmpty) (Some(Chunk.byteVector(ByteVector(head))): Option[Chunk[Byte]]).pure[F]
       else read
     uncons.flatMap {
-      case None => (Headers.empty, Array.emptyByteArray).pure[F]
-=======
-  )(head: Array[Byte], read: F[Option[Chunk[Byte]]]): F[(v2.Headers, Array[Byte])] = {
-    val nextChunk =
-      if (head.nonEmpty) (Some(Chunk.bytes(head)): Option[Chunk[Byte]]).pure[F] else read
-    nextChunk.flatMap {
       case None => (v2.Headers.empty, Array.emptyByteArray).pure[F]
->>>>>>> f5309a41
       case Some(chunk) =>
         if (chunk.isEmpty) parseTrailers(maxHeaderSize)(Array.emptyByteArray, read)
         else if (chunk.toByteVector.startsWith(Shared.`\r\n`))
