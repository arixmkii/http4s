--- conflicted
+++ resolved
@@ -702,17 +702,13 @@
     } yield Uri(scheme, authority, path, query, fragment)
   }
 
-<<<<<<< HEAD
-  implicit val arbitraryLink: Arbitrary[Link] = Arbitrary {
+  implicit val http4sTestingArbitraryForLink: Arbitrary[Link] = Arbitrary {
     for {
       uri <- arbitraryUri.arbitrary
     } yield Link(uri)
   }
 
-  implicit val cogenUri: Cogen[Uri] =
-=======
   implicit val http4sTestingCogenForUri: Cogen[Uri] =
->>>>>>> 3efdc892
     Cogen[String].contramap(_.renderString)
 
   // TODO This could be a lot more interesting.
