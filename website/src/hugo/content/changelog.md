--- conflicted
+++ resolved
@@ -8,7 +8,25 @@
 ordered chronologically, so each release contains all changes described below
 it.
 
-<<<<<<< HEAD
+# v0.20.11 (2019-09-19)
+
+## Breaking changes
+
+* * [#2792](https://github.com/http4s/http4s/pull/2792): Drop support for Scala 2.13.0-M5. Users of Scala 2.13 should be on a stable release of Scala on the http4s-0.21 release series.
+* * [#2800](https://github.com/http4s/http4s/pull/2800): Revert [#2785](https://github.com/http4s/http4s/pull/2785), using `F[A]` instead of `G[A]` in `EntityResponseGenerator`, which broke directives.
+
+## Bug fixes
+
+* [#2807](https://github.com/http4s/http4s/pull/2807): In jetty-client, don't follow redirects with the internal client, which throws an exception in the http4s wrapper.
+
+## Enhancements
+
+* [#2817](https://github.com/http4s/http4s/pull/2817): In jetty-client, disable internal client's default `Content-Type` to prevent default `application/octet-stream` for empty bodies.
+
+## Dependency updates
+
+* jetty-9.4.20
+
 # v0.21.0-M4 (2019-08-14)
 
 ## Dependency updates
@@ -20,26 +38,6 @@
 * keypool-0.2.0-RC1
 * log4cats-1.0.0-RC1
 * vault-2.0.0-RC1
-=======
-# v0.20.11 (2019-09-19)
-
-## Breaking changes
-
-* * [#2792](https://github.com/http4s/http4s/pull/2792): Drop support for Scala 2.13.0-M5. Users of Scala 2.13 should be on a stable release of Scala on the http4s-0.21 release series.
-* * [#2800](https://github.com/http4s/http4s/pull/2800): Revert [#2785](https://github.com/http4s/http4s/pull/2785), using `F[A]` instead of `G[A]` in `EntityResponseGenerator`, which broke directives.
-
-## Bug fixes
-
-* [#2807](https://github.com/http4s/http4s/pull/2807): In jetty-client, don't follow redirects with the internal client, which throws an exception in the http4s wrapper.
-
-## Enhancements
-
-* [#2817](https://github.com/http4s/http4s/pull/2817): In jetty-client, disable internal client's default `Content-Type` to prevent default `application/octet-stream` for empty bodies.
-
-## Dependency updates
-
-* jetty-9.4.20
->>>>>>> 1c8b5882
 
 # v0.20.10 (2019-08-14)
 
