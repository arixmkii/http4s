--- conflicted
+++ resolved
@@ -8,7 +8,57 @@
 ordered chronologically, so each release contains all changes described below
 it.
 
-<<<<<<< HEAD
+# v0.22.0-M2
+
+## http4s-core
+
+### Enhancements
+
+* [#4286](https://github.com/http4s/http4s/pull/4286): Improve performance by using `oneOf` and caching a URI parser. This was an identified new hotspot in v0.22.0-M1.
+
+### Breaking changes
+
+* [#4259](https://github.com/http4s/http4s/pull/4259): Regenerate `MimeDb` from the IANA database. This shifts around some constants in a binary incompatible way, but almost nobody will notice.
+
+## http4s-prometheus
+
+### Breaking changes
+
+* [#4273](https://github.com/http4s/http4s/pull/4273): Change metric names from `_count` to `_count_total` to match Prometheus' move to the OpenMetrics standard.  Your metrics names will change!  See [prometheus/client_java#615](https://github.com/prometheus/client_java/pull/615) for more details from the Prometheus team.
+
+## Dependency updates
+
+* jawn-fs2-1.0.1
+* keypool-0.3.0-RC1 (moved to `org.typelevel`)
+* simpleclient-0.10.0 (Prometheus)
+
+# v0.21.17
+
+## http4s-ember-server
+
+### Bugfixes
+
+* [#4281](https://github.com/http4s/http4s/pull/4281): Add backpressure to ember startup, so the server is up before `use` returns.
+
+### Enhancements
+
+* [#4244](https://github.com/http4s/http4s/pull/4244): Internal refactoring of how the stream of server connections is parallelized and terminated.
+* [#4287](https://github.com/http4s/http4s/pull/4287): Replace `onError: Throwable => Response[F]` with `withErrorHandler: PartialFunction[Thrwable, F[Response[F]]`.  Error handling is invoked earlier, allowing custom responses to parsing and timeout failures.
+
+## http4s-servlet
+
+### Bugfixes
+
+* [#4309](https://github.com/http4s/http4s/pull/4309): Call `GenericServlet.init` when intializing an `Http4sServlet`.  Avoids `NullPointerExceptions` from the `ServletConfig`.
+
+## Documentation
+
+* [#4261](https://github.com/http4s/http4s/pull/4261): Better `@see` links throughout the Scaladoc
+
+## Dependency upgrades
+
+* okhttp-4.9.1
+
 # v1.0.0-M13 (2021-01-25)
 
 This is the first milestone built on Cats-Effect 3.  To track Cats-Effect 2 development, please see the new 0.22.x series.  Everything in 0.22.0-M1, including the cats-parse port, is here.
@@ -178,58 +228,6 @@
 ~~# v1.0.0-M11 (2021-01-25)~~
 
 Partial publish after build failure
-=======
-# v0.22.0-M2
-
-## http4s-core
-
-### Enhancements
-
-* [#4286](https://github.com/http4s/http4s/pull/4286): Improve performance by using `oneOf` and caching a URI parser. This was an identified new hotspot in v0.22.0-M1.
-
-### Breaking changes
-
-* [#4259](https://github.com/http4s/http4s/pull/4259): Regenerate `MimeDb` from the IANA database. This shifts around some constants in a binary incompatible way, but almost nobody will notice.
-
-## http4s-prometheus
-
-### Breaking changes
-
-* [#4273](https://github.com/http4s/http4s/pull/4273): Change metric names from `_count` to `_count_total` to match Prometheus' move to the OpenMetrics standard.  Your metrics names will change!  See [prometheus/client_java#615](https://github.com/prometheus/client_java/pull/615) for more details from the Prometheus team.
-
-## Dependency updates
-
-* jawn-fs2-1.0.1
-* keypool-0.3.0-RC1 (moved to `org.typelevel`)
-* simpleclient-0.10.0 (Prometheus)
-
-# v0.21.17
-
-## http4s-ember-server
-
-### Bugfixes
-
-* [#4281](https://github.com/http4s/http4s/pull/4281): Add backpressure to ember startup, so the server is up before `use` returns.
-
-### Enhancements
-
-* [#4244](https://github.com/http4s/http4s/pull/4244): Internal refactoring of how the stream of server connections is parallelized and terminated.
-* [#4287](https://github.com/http4s/http4s/pull/4287): Replace `onError: Throwable => Response[F]` with `withErrorHandler: PartialFunction[Thrwable, F[Response[F]]`.  Error handling is invoked earlier, allowing custom responses to parsing and timeout failures.
-
-## http4s-servlet
-
-### Bugfixes
-
-* [#4309](https://github.com/http4s/http4s/pull/4309): Call `GenericServlet.init` when intializing an `Http4sServlet`.  Avoids `NullPointerExceptions` from the `ServletConfig`.
-
-## Documentation
-
-* [#4261](https://github.com/http4s/http4s/pull/4261): Better `@see` links throughout the Scaladoc
-
-## Dependency upgrades
-
-* okhttp-4.9.1
->>>>>>> 8b353812
 
 # v0.22.0-M1 (2021-01-24)
 
