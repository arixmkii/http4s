--- conflicted
+++ resolved
@@ -8,7 +8,6 @@
 ordered chronologically, so each release contains all changes described below
 it.
 
-<<<<<<< HEAD
 # v1.0.0-M7 (2020-11-20)
 
 ## Breaking changes
@@ -21,10 +20,7 @@
 
 * argonaut-6.3.2
 
-# v0.21.10 (2020-11-20)
-=======
 # v0.21.11 (2020-11-20)
->>>>>>> 1b926b1a
 
 ## Enhancements
 
@@ -66,19 +62,17 @@
 * okio-2.9.0
 * tomcat-9.0.40
 
-<<<<<<< HEAD
+~~# v0.21.10 (2020-11-20)~~
+
+Cursed release, accidentally tagged from main.
+Proceed directly to 0.21.11.
+
 # v1.0.0-M6 (2020-11-11)
 
 ## Breaking changes
 
 * [#3758](https://github.com/http4s/http4s/pull/3758): Refactor query param infix operators for deprecations in Scala 2.13. Not source breaking.
 * [#3366](https://github.com/http4s/http4s/pull/3366): Add `Method` and `Uri` to `UnexpectedStatus` exception to improve client error handling. Not source breaking in most common usages.
-=======
-~~# v0.21.10 (2020-11-20)~~
-
-Cursed release, accidentally tagged from main.
-Proceed directly to 0.21.11.
->>>>>>> 1b926b1a
 
 # v0.21.9 (2020-11-11)
 
