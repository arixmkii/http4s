--- conflicted
+++ resolved
@@ -8,7 +8,24 @@
 ordered chronologically, so each release contains all changes described below
 it.
 
-<<<<<<< HEAD
+# v0.20.20
+
+This release is fully backward compatible with 0.18.25.
+
+## Security fixes
+* [GHSA-66q9-f7ff-mmx6](https://github.com/http4s/http4s/security/advisories/GHSA-66q9-f7ff-mmx6): Fixes a local file inclusion vulnerability in `FileService`, `ResourceService`, and `WebjarService`.
+  * Request paths with `.`, `..`, or empty segments will now return a 400 in all three services.  Combinations of these could formerly be used to escape the configured roots and expose arbitrary local resources.
+  * Request path segments are now percent-decoded to support resources with reserved characters in the name.
+
+# v0.18.26
+
+This release is fully backward compatible with 0.18.25.
+
+## Security fixes
+* [GHSA-66q9-f7ff-mmx6](https://github.com/http4s/http4s/security/advisories/GHSA-66q9-f7ff-mmx6): Fixes a local file inclusion vulnerability in `FileService`, `ResourceService`, and `WebjarService`.
+  * Request paths with `.`, `..`, or empty segments will now return a 400 in all three services.  Combinations of these could formerly be used to escape the configured roots and expose arbitrary local resources.
+  * Request path segments are now percent-decoded to support resources with reserved characters in the name.
+
 # v0.20.19 (2020-02-13)
 
 This release is fully backward compatible with 0.20.18.
@@ -56,18 +73,7 @@
 ## Dependency updates
 
 * simpleclient-0.8.1 (Prometheus)
-
-=======
-# v0.18.26
-
-This release is fully backward compatible with 0.18.25.
-
-## Security fixes
-* [GHSA-66q9-f7ff-mmx6](https://github.com/http4s/http4s/security/advisories/GHSA-66q9-f7ff-mmx6): Fixes a local file inclusion vulnerability in `FileService`, `ResourceService`, and `WebjarService`.
-  * Request paths with `.`, `..`, or empty segments will now return a 400 in all three services.  Combinations of these could formerly be used to escape the configured roots and expose arbitrary local resources.
-  * Request path segments are now percent-decoded to support resources with reserved characters in the name.
   
->>>>>>> 21f7ee4f
 # v0.18.25 (2020-01-21)
 
 ## Bug fixes
