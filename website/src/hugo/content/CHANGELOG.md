<<<<<<< HEAD
# v0.17.3 (2017-10-02)
* Shift execution of HttpService to the `ExecutionContext` provided by the
  `BlazeBuilder` when using HTTP/2. Previously, it only shifted the response
  task and body stream.
=======
# v0.16.4 (2017-10-04)
* Backport removal `java.xml.bind` dependency from `GZip` middleware,
  to play more nicely with Java 9.
* Dependency upgrades:
  * metrics-core-3.2.5
  * tomcat-8.0.23
  * twirl-1.3.12
>>>>>>> 0aad907e

# v0.16.3 (2017-09-29)
* Fix `java.io.IOException: An invalid argument was supplied` on blaze-client
  for Windows when writing an empty sequence of `ByteBuffer`s.
* Set encoding of `captureWriter` to UTF-8 instead of the platform default.
* Dependency upgrades:
  * blaze-0.12.9

# v0.17.2 (2017-09-25)
* Remove private implicit strategy from `StreamApp`. This had been known to
  cause diverging implicit resolution that was hard to debug.
* Shift execution of HttpService to the `ExecutionContext` provided by the
  `BlazeBuilder` as advertised. Previously, it only shifted the response stream.
* Split off http4s-parboiled2 module as `"org.http4s" %% "parboiled"`. There are
  no externally visible changes, but this simplifies and speeds the http4s
  build.

# v0.16.2 (2017-09-25)
* Dependency patch upgrades:
  * async-http-client-2.0.37
  * blaze-0.12.8: changes default number of selector threads to
    from `2 * cores + 1` to `max(4, cores + 1)`.
  * jetty-9.4.7.v20170914
  * tomcat-8.5.21
  * twirl-1.3.7

# v0.17.1 (2017-09-17)
* Fix bug where metrics were not captured in `Metrics` middleware.
* Pass `redactHeadersWhen` argument from `Logger` to `RequestLogger`
  and `ResponseLogger`.

# v0.16.1 (2017-09-17)
* Publish our fork of parboiled2 as http4s-parboiled2 module.  It's
  the exact same internal code as was in http4s-core, with no external
  dependencies. By publishing an extra module, we enable a
  `publishLocal` workflow.
* Charset fixes: 
  * Deprecate `CharsetRange.isSatisfiedBy` in favor of
    and ```Accept-Charset`.isSatisfiedBy`` in favor of
    ```Accept-Charset`.satisfiedBy``.
  * Fix definition of `satisfiedBy` to respect priority of
    ```Charset`.*``.
  * Add `CharsetRange.matches`.
* ContentCoding fixes: 
  * Deprecate `ContentCoding.satisfiedBy` and
    `ContentCoding.satisfies` in favor of ```Accept-Encoding`.satisfiedBy``.
  * Deprecate ```Accept-Encoding`.preferred``, which has no reasonable
    interpretation in the presence of splats.
  * Add ```Accept-Language`.qValue``.
  * Fix definition of `satisfiedBy` to respect priority of
    `ContentCoding.*`.
  * Add `ContentCoding.matches` and `ContentCoding.registered`.
  * Add `Arbitrary[ContentCoding]` and ```Arbitrary[`Accept-Encoding`]`` 
    instances.
* LanguageTag fixes: 
  * Deprecate `LanguageTag.satisfiedBy` and
    `LanguageTag.satisfies` in favor of ```Accept-Language`.satisfiedBy``.
  * Fix definition of `satisfiedBy` to respect priority of
    `LanguageTag.*` and matches of a partial set of subtags.
  * Add `LanguageTag.matches`.
  * Deprecate `LanguageTag.withQuality` in favor of new
    `LanguageTag.withQValue`.
  * Deprecate ```Accept-Language`.preferred``, which has no reasonable
    interpretation in the presence of splats.
  * Add ```Accept-Language`.qValue``.
  * Add `Arbitrary[LanguageTag]` and ```Arbitrary[`Accept-Language`]``
    instances.

# v0.17.0 (2017-09-01)
* Honor `Retry-After` header in `Retry` middleware.  The response will
  not be retried until the maximum of the backoff strategy and any
  time specified by the `Retry-After` header of the response.
* The `RetryPolicy.defaultRetriable` only works for methods guaranteed
  to not have a body.  In fs2, we can't introspect the stream to
  guarantee that it can be rerun.  To retry requests for idempotent
  request methods, use `RetryPolicy.unsafeRetriable`.  To retry
  requests regardless of method, use
  `RetryPolicy.recklesslyRetriable`.
* Fix `Logger` middleware to render JSON bodies as text, not as a hex
  dump.
* `MultipartParser.parse` returns a stream of `ByteVector` instead of
  a stream of `Byte`. This perserves chunking when parsing into the
  high-level `EntityDecoder[Multipart]`, and substantially improves
  performance on large files.  The high-level API is not affected.

# v0.16.0 (2017-09-01)
* `Retry` middleware takes a `RetryPolicy` instead of a backoff
  strategy.  A `RetryPolicy` is a function of the request, the
  response, and the number of attempts.  Wrap the previous `backoff`
  in `RetryPolicy {}` for compatible behavior.
* Expose a `Part.fileData` constructor that accepts an `EntityBody`.

# v0.17.0-RC3 (2017-08-29)
* In blaze-server, when doing chunked transfer encoding, flush the
  header as soon as it is available.  It previously buffered until the
  first chunk was available.

# v0.16.0-RC3 (2017-08-29)
* Add a `responseHeaderTimeout` property to `BlazeClientConfig`.  This
  measures the time between the completion of writing the request body
  to the reception of a complete response header.
* Upgraded dependencies:
    * async-http-client-2.0.35

# v0.17.0-RC2 (2017-08-24)
* Remove `ServiceSyntax.orNotFound(a: A): Task[Response]` in favor of
  `ServiceSyntax.orNotFound: Service[Request, Response]`

# v0.16.0-RC2 (2017-08-24)
* Move http4s-blaze-core from `org.http4s.blaze` to
  `org.http4s.blazecore` to avoid a conflict with the non-http4s
  blaze-core module.
* Change `ServiceOps` to operate on a `Service[?, MaybeResponse]`.
  Give it an `orNotFound` that returns a `Service`.  The
  `orNotFound(a: A)` overload is left for compatibility with Scala
  2.10.
* Build with Lightbend compiler instead of Typelevel compiler so we
  don't expose `org.typelevel` dependencies that are incompatible with
  ntheir counterparts in `org.scala-lang`.
* Upgraded dependencies:
    * blaze-0.12.7 (fixes eviction notice in http4s-websocket)
    * twirl-1.3.4

# v0.17.0-RC1 (2017-08-16)
* Port `ChunkAggregator` to fs2
* Add logging middleware
* Standardize on `ExecutionContext` over `Strategy` and `ExecutorService`
* Implement `Age` header
* Fix `Client#toHttpService` to not dispose until the body is consumed
* Add a buffered implementation of `EntityDecoder[Multipart]`
* In async-http-client, don't use `ReactiveStreamsBodyGenerator` unless there is
  a body to transmit. This fixes an `IllegalStateException: unexpected message
  type`
* Add `HSTS` middleware
* Add option to serve pre-gzipped resources
* Add RequestLogging and ResponseLogging middlewares
* `StaticFile` options return `OptionT[Task, ?]`
* Set `Content-Length` or `Transfer-Encoding: chunked` header when serving
  from a URL
* Explicitly close `URLConnection``s if we are not reading the contents
* Upgrade to:
    * async-http-client-2.0.34
    * fs2-0.9.7
    * metrics-core-3.2.4
    * scodec-bits-1.1.5

# v0.16.0-RC1 (2017-08-16)
* Remove laziness from `ArbitraryInstances`
* Support an arbitrary predicate for CORS allowed origins
* Support `Access-Control-Expose-Headers` header for CORS
* Fix thread safety issue in `EntityDecoder[XML]`
* Support IPV6 headers in `X-Forwarded-For`
* Add `status` and `successful` methods to client
* Overload `client.fetchAs` and `client.streaming` to accept a `Task[Request]`
* Replace `Instant` with `HttpDate` to avoid silent truncation and constrain
  to dates that are legally renderable in HTTP.
* Fix bug in hash code of `CaseInsensitiveString`
* Update `request.pathInfo` when changing `request.withUri`. To keep these
  values in sync, `request.copy` has been deprecated, but copy constructors
  based on `with` have been added.
* Remove `name` from `AttributeKey`.
* Add `withFragment` and `withoutFragment` to `Uri`
* Construct `Content-Length` with `fromLong` to ensure validity, and
  `unsafeFromLong` when you can assert that it's positive.
* Add missing instances to `QueryParamDecoder` and `QueryParamEncoder`.
* Add `response.cookies` method to get a list of cookies from `Set-Cookie`
  header.  `Set-Cookie` is no longer a `Header.Extractable`, as it does
  not adhere to the HTTP spec of being concatenable by commas without
  changing semantics.
* Make servlet `HttpSession` available as a request attribute in servlet
  backends
* Fix `Part.name` to return the name from the `Content-Disposition` header
  instead of the name _of_ the `Content-Disposition` header. Accordingly, it is
  no longer a `CaseInsensitiveString`
* `Request.toString` and `Response.toString` now redact sensitive headers. A
  method to redact arbitrary headers is added to `Headers`.
* `Retry-After` is now modeled as a `Either[HttpDate, Long]` to reflect either
  an http-date or delta-seconds value.
* Look for index.html in `StaticFile` when rendering a directory instead of
  returning `401 Unauthorized`.
* Limit dates to a minimum of January 1, 1900, per RFC.
* Add `serviceErrorHandler` to `ServerBuilder` to allow pluggable error handlers
  when a server backend receives a failed task or a thrown Exception when
  invoking a service. The default calls `toHttpResponse` on `MessageFailure` and
  closes the connection with a `500 InternalServerError` on other non-fatal
  errors.  Fatal errors are left to the server.
* `FollowRedirect` does not propagate sensitive headers when redirecting to a
  different authority.
* Add Content-Length header to empty response generators
* Upgraded dependencies:
    * async-http-client-2.0.34
    * http4s-websocket-0.2.0
    * jetty-9.4.6.v20170531
    * json4s-3.5.3
    * log4s-1.3.6
    * metrics-core-3.2.3
    * scala-2.12.3-bin-typelevel-4
    * scalaz-7.2.15
    * tomcat-8.5.20

# v0.15.16 (2017-07-20)
* Backport rendering of details in `ParseFailure.getMessage`

# ~~v0.15.15 (2017-07-20)~~
* Oops. Same as v0.15.14.

# v0.15.14 (2017-07-10)
* Close parens in `Request.toString`
* Use "message" instead of "request" in message body failure messages
* Add `problem+json` media type
* Tolerate `[` and `]` in queries parsing URIs. These characters are parsed, but
  percent-encoded.

# v0.17.0-M3 (2017-05-27)
* Fix file corruption issue when serving static files from the classpath

# v0.16.0-M3 (2017-05-25)
* Fix `WebjarService` so it matches assets.
* `ServerApp` overrides `process` to leave a single abstract method
* Add gzip trailer in `GZip` middleware
* Upgraded dependencies:
    * circe-0.8.0
    * jetty-9.4.5.v20170502
    * scalaz-7.2.13
    * tomcat-8.5.15
* `ProcessApp` uses a `Process[Task, Nothing]` rather than a
  `Process[Task, Unit]`
* `Credentials` is split into `Credentials.AuthParams` for key-value pairs and
  `Credentials.Token` for legacy token-based schemes.  `OAuthBearerToken` is
  subsumed by `Credentials.Token`.  `BasicCredentials` no longer extends
  `Credentials`, but is extractable from one.  This model permits the
  definition of other arbitrary credential schemes.
* Add `fromSeq` constructor to `UrlForm`
* Allow `WebjarService` to pass on methods other than `GET`.  It previously
  threw a `MatchError`.

# v0.15.13 (2017-05-25)
* Patch-level upgrades to dependencies:
    * async-http-client-2.0.32
    * blaze-0.12.6 (fixes infinite loop in some SSL handshakes)
    * jetty-9.3.19.v20170502
    * json4s-3.5.2
    * tomcat-8.0.44

# v0.15.12 (2017-05-11)
* Fix GZip middleware to render a correct stream

# v0.17.0-M2 (2017-04-30)
* `Timeout` middleware takes an implicit `Scheduler` and
  `ExecutionContext`
* Bring back `http4s-async-client`, based on `fs2-reactive-stream`
* Restore support for WebSockets

# v0.16.0-M2 (2017-04-30)
* Upgraded dependencies:
    * argonaut-6.2
    * jetty-9.4.4.v20170414
    * tomcat-8.5.14
* Fix `ProcessApp` to terminate on process errors
* Set `secure` request attribute correctly in blaze server
* Exit with code `-1` when `ProcessApp` fails
* Make `ResourceService` respect `If-Modified-Since`
* Rename `ProcessApp.main` to `ProcessApp.process` to avoid overload confusio
* Avoid intermediate String allocation in Circe's `jsonEncoder`
* Adaptive EntityDecoder[Json] for circe: works directly from a ByteBuffer for
  small bodies, and incrementally through jawn for larger.
* Capture more context in detail message of parse errors

# v0.15.11 (2017-04-29)
* Upgrade to blaze-0.12.5 to pick up fix for `StackOverflowError` in
  SSL handshake

# v0.15.10 (2017-04-28)
* Patch-level upgrades to dependencies
* argonaut-6.2
* scalaz-7.2.12
* Allow preambles and epilogues in multipart bodies
* Limit multipart headers to 40 kilobytes to avoid unbounded buffering
  of long lines in a header
* Remove `' '` and `'?'` from alphabet for generated multipart
  boundaries, as these are not token characters and are known to cause
  trouble for some multipart implementations
* Fix multipart parsing for unlucky input chunk sizes

# v0.15.9 (2017-04-19)
* Terminate `ServerApp` even if the server fails to start
* Make `ResourceService` respect `If-Modified-Since`
* Patch-level upgrades to dependencies:
* async-http-client-2.0.31
* jetty-9.3.18.v20170406
* json4s-3.5.1
* log4s-1.3.4
* metrics-core-3.1.4
* scalacheck-1.13.5
* scalaz-7.1.13 or scalaz-7.2.11
* tomcat-8.0.43

# v0.17.0-M1 (2017-04-08)
* First release on cats and fs2
    * All scalaz types and typeclasses replaced by cats equivalengts
	* `scalaz.concurrent.Task` replaced by `fs2.Task`	
	* `scalaz.stream.Process` replaced by `fs2.Stream`
* Roughly at feature parity with v0.16.0-M1. Notable exceptions:
	* Multipart not yet supported
	* Web sockets not yet supported
	* Client retry middleware can't check idempotence of requests
	* Utilties in `org.http4s.util.io` not yet ported

# v0.16.0-M1 (2017-04-08)
* Fix type of `AuthedService.empty`
* Eliminate `Fallthrough` typeclass.  An `HttpService` now returns
  `MaybeResponse`, which can be a `Response` or `Pass`.  There is a
  `Semigroup[MaybeResponse]` instance that allows `HttpService`s to be
  chained as a semigroup.  `service orElse anotherService` is
  deprecated in favor of `service |+| anotherService`.
* Support configuring blaze and Jetty servers with a custom
  `SSLContext`.
* Upgraded dependencies for various modules:
    * async-http-client-2.0.31
    * circe-0.7.1
    * jetty-9.4.3.v20170317
    * json4s-3.5.1
    * logback-1.2.1
    * log4s-1.3.4
    * metrics-3.2.0
    * scalacheck-1.13.5
    * tomcat-8.0.43
* Deprecate `EntityEncoder[ByteBuffer]` and
  `EntityEncoder[CharBuffer]`.
* Add `EntityDecoder[Unit]`.
* Move `ResponseClass`es into `Status`.
* Use `SSLContext.getDefault` by default in blaze-client.  Use
  `BlazeServerConfig.insecure` to ignore certificate validity.  But
  please don't.
* Move `CaseInsensitiveString` syntax to `org.http4s.syntax`.
* Bundle an internal version of parboiled2.  This decouples core from
  shapeless, allowing applications to use their preferred version of
  shapeless.
* Rename `endpointAuthentication` to `checkEndpointAuthentication`.
* Add a `WebjarService` for serving files out of web jars.
* Implement `Retry-After` header.
* Stop building with `delambdafy` on Scala 2.11.
* Eliminate finalizer on `BlazeConnection`.
* Respond OK to CORS pre-flight requests even if the wrapped service
  does not return a successful response.  This is to allow `CORS`
  pre-flight checks of authenticated services.
* Deprecate `ServerApp` in favor of `org.http4s.util.ProcessApp`.  A
  `ProcessApp` is easier to compose all the resources a server needs via
  `Process.bracket`.
* Implement a `Referer` header.

# v0.15.8 (2017-04-06)
* Cache charset lookups to avoid synchronization.  Resolution of
  charsets is synchronized, with a cache size of two.  This avoids
  the synchronized call on the HTTP pool.
* Strip fragment from request target in blaze-client.  An HTTP request
  target should not include the fragment, and certain servers respond
  with a `400 Bad Request` in their presence.

# v0.15.7 (2017-03-09)
* Change default server and client executors to a minimum of four
  threads.
* Bring scofflaw async-http-client to justice for its brazen
  violations of Reactive Streams Rule 3.16, requesting of a null
  subscription.
* Destroy Tomcat instances after stopping, so they don't hold the port
* Deprecate `ArbitraryInstances.genCharsetRangeNoQuality`, which can
  cause deadlocks
* Patch-level upgrades to dependencies:
    * async-http-client-2.0.30
    * jetty-9.3.16.v20170120
    * logback-1.1.11
    * metrics-3.1.3
    * scala-xml-1.0.6
    * scalaz-7.2.9
    * tomcat-8.0.41
    * twirl-1.2.1

# v0.15.6 (2017-03-03)
* Log unhandled MessageFailures to `org.http4s.server.message-failures`

# v0.15.5 (2017-02-20)
* Allow services wrapped in CORS middleware to fall through
* Don't log message about invalid CORS headers when no `Origin` header present
* Soften log about invalid CORS headers from info to debug

# v0.15.4 (2017-02-12)
* Call `toHttpResponse` on tasks failed with `MessageFailure`s from
  `HttpService`, to get proper 4xx handling instead of an internal
  server error.

# v0.15.3 (2017-01-17)
* Dispose of redirect responses in `FollowRedirect`. Fixes client deadlock under heavy load
* Refrain from logging headers with potentially sensitive info in blaze-client
* Add `hashCode` and `equals` to `Headers`
* Make `challenge` in auth middlewares public to facilitate composing multiple auth mechanisms
* Fix blaze-client detection of stale connections

# v0.15.2 (2016-12-29)
* Add helpers to add cookies to requests

# v0.12.6 (2016-12-29)
* Backport rendering of details in `ParseFailure.getMessage`

# ~~v0.12.5 (2016-12-29)~~
* ~~Backport rendering of details in `ParseFailure.getMessage`~~ Oops.

# v0.15.1 (2016-12-20)
* Fix GZip middleware to fallthrough non-matching responses
* Fix UnsupportedOperationException in Arbitrary[Uri]
* Upgrade to Scala 2.12.1 and Scalaz 7.2.8

# v0.15.0 (2016-11-30)
* Add support for Scala 2.12
* Added `Client.fromHttpService` to assist with testing.
* Make all case classes final where possible, sealed where not.
* Codec for Server Sent Events (SSE)
* Added JSONP middleware
* Improve Expires header to more easily build the header and support parsing of the header
* Replce lazy `Raw.parsed` field with a simple null check
* Added support for Zipkin headers
* Eliminate response attribute for detecting fallthrough response.
  The fallthrough response must be `Response.fallthrough`.
* Encode URI path segments created with `/`
* Introduce `AuthedRequest` and `AuthedService` types.
* Replace `CharSequenceEncoder` with `CharBufferEncoder`, assuming
  that `CharBuffer` and `String` are the only `CharSequence`s one
  would want to encode.
* Remove `EnittyEncoder[Char]` and `EntityEncoder[Byte]`.  Send an
  array, buffer, or String if you want this.
* Add `DefaultHead` middleware for `HEAD` implementation.
* Decouple `http4s-server` from Dropwizard Metrics.  Metrics code is
  in the new `http4s-metrics` module.
* Allow custom scheduler for timeout middleware.
* Add parametric empty `EntityEncoder` and `EntityEncoder[Unit]`.
* Replace unlawful `Order[CharsetRange]` with `Equal[CharsetRange]`.
* Auth middlewares renamed `BasicAuth` and `DigestAuth`.
* `BasicAuth` passes client password to store instead of requesting
  password from store.
* Remove realm as an argument to the basic and digest auth stores.
* Basic and digest auth stores return a parameterized type instead of
  just a String username.
* Upgrade to argonaut-6.2-RC2, circe-0.6.1, json4s-3.5.0

# v0.14.11 (2016-10-25)
* Fix expansion of `uri` and `q` macros by qualifying with `_root_`

# v0.14.10 (2016-10-12)
* Include timeout type and duration in blaze client timeouts

# v0.14.9 (2016-10-09)
* Don't use `"null"` as query string in servlet backends for requests without a query string

# v0.14.8 (2016-10-04)
* Allow param names in UriTemplate to have encoded, reserved parameters
* Upgrade to blaze-0.12.1, to fix OutOfMemoryError with direct buffers
* Upgrade to Scalaz 7.1.10/7.2.6
* Upgrade to Jetty 9.3.12
* Upgrade to Tomcat 8.0.37

# v0.14.7 (2016-09-25)
* Retry middleware now only retries requests with idempotent methods
  and pure bodies and appropriate status codes
* Fix bug where redirects followed when an effectful chunk (i.e., `Await`) follows pure ones.
* Don't uppercase two hex digits after "%25" when percent encoding.
* Tolerate invalid percent-encodings when decoding.
* Omit scoverage dependencies from POM

# v0.14.6 (2016-09-11)
* Don't treat `Kill`ed responses (i.e., HEAD requests) as abnormal
  termination in metrics

# v0.14.5 (2016-09-02)
* Fix blaze-client handling of HEAD requests

# v0.14.4 (2016-08-29)
* Don't render trailing "/" for URIs with empty paths
* Avoid calling tail of empty list in `/:` extractor

# v0.14.3 (2016-08-24)
* Follow 301 and 302 responses to POST with a GET request.
* Follow all redirect responses to HEAD with a HEAD request.
* Fix bug where redirect response is disposed prematurely even if not followed.
* Fix bug where payload headers are sent from original request when
  following a redirect with a GET or HEAD.
* Return a failed task instead of throwing when a client callback
  throws an exception. Fixes a resource leak.
* Always render `Date` header in GMT.
* Fully support the three date formats specified by RFC 7231.
* Always specify peer information in blaze-client SSL engines
* Patch upgrades to latest async-http-client, jetty, scalaz, and scalaz-stream

# v0.14.2 (2016-08-10)
* Override `getMessage` in `UnexpectedStatus`

# v0.14.1 (2016-06-15)
* Added the possibility to specify custom responses to MessageFailures
* Address issue with Retry middleware leaking connections
* Fixed the status code for a semantically invalid request to `422 UnprocessableEntity`
* Rename `json` to `jsonDecoder` to reduce possibility of implicit shadowing
* Introduce the `ServerApp` trait
* Deprectate `onShutdown` and `awaitShutdown` in `Server`
* Support for multipart messages
* The Path extractor for Long now supports negative numbers
* Upgrade to scalaz-stream-0.8.2(a) for compatibility with scodec-bits-1.1
* Downgrade to argonaut-6.1 (latest stable release) now that it cross builds for scalaz-7.2
* Upgrade parboiled2 for compatibility with shapeless-2.3.x

# ~~v0.14.0 (2016-06-15)~~
* Recalled. Use v0.14.1 instead.

# v0.13.3 (2016-06-15)
* Address issue with Retry middleware leaking connections.
* Pass the reason string when setting the `Status` for a successful `ParseResult`.

# v0.13.2 (2016-04-13)
* Fixes the CanBuildFrom for RequestCookieJar to avoid duplicates.
* Update version of jawn-parser which contains a fix for Json decoding.

# v0.13.1 (2016-04-07)
* Remove implicit resolution of `DefaultExecutor` in blaze-client.

# v0.13.0 (2016-03-29)
* Add support for scalaz-7.2.x (use version 0.13.0a).
* Add a client backed based on async-http-client.
* Encode keys when rendering a query string.
* New entity decoder based on json4s' extract.
* Content-Length now accepts a Long.
* Upgrade to circe-0.3, json4s-3.3, and other patch releases.
* Fix deadlocks in blaze resulting from default executor on single-CPU machines.
* Refactor `DecodeFailure` into a new `RequestFailure` hierarchy.
* New methods for manipulating `UrlForm`.
* All parsed headers get a `parse` method to construct them from their value.
* Improve error message for unsupported media type decoding error.
* Introduce `BlazeClientConfig` class to simplify client construction.
* Unify client executor service semantics between blaze-client and async-http-client.
* Update default response message for UnsupportedMediaType failures.
* Add a `lenient` flag to blazee configuration to accept illegal characters in headers.
* Remove q-value from `MediaRange` and `MediaType`, replaced by `MediaRangeAndQValue`.
* Add `address` to `Server` trait.
* Lazily construct request body in Servlet NIO to support HTTP 100.
* Common operations pushed down to `MessageOps`.
* Fix loop in blaze-client when no connection can be established.
* Privatize most of the blaze internal types.
* Enable configuration of blaze server parser lengths.
* Add trailer support in blaze client.
* Provide an optional external executor to blaze clients.
* Fix Argonaut string interpolation

# v0.12.4 (2016-03-10)
* Fix bug on rejection of invalid URIs.
* Do not send `Transfer-Encoding` or `Content-Length` headers for 304 and others.
* Don't quote cookie values.

# v0.12.3 (2016-02-24)
* Upgrade to jawn-0.8.4 to fix decoding escaped characters in JSON.

# v0.12.2 (2016-02-22)
* ~~Upgrade to jawn-0.8.4 to fix decoding escaped characters in JSON.~~ Oops.

# v0.12.1 (2016-01-30)
* Encode keys as well as values when rendering a query.
* Don't encode '?' or '/' when encoding a query.

# v0.12.0 (2016-01-15)
* Refactor the client API for resource safety when not reading the entire body.
* Rewrite client connection pool to support maximum concurrent
  connections instead of maximum idle connections.
* Optimize body collection for better connection keep-alive rate.
* Move `Service` and `HttpService`, because a `Client` can be viewed as a `Service`.
* Remove custom `DateTime` in favor of `java.time.Instant`.
* Support status 451 Unavailable For Legal Reasons.
* Various blaze-client optimizations.
* Don't let Blaze `IdentityWriter` write more than Content-Length bytes.
* Remove `identity` `Transfer-Encoding`, which was removed in HTTP RFC errata.
* In blaze, `requireClose` is now the return value of `writeEnd`.
* Remove body from `Request.toString` and `Response.toString`.
* Move blaze parser into its own class.
* Trigger a disconnect if an ignored body is too long.
* Configurable thread factories for happier profiling.
* Fix possible deadlock in default client execution context.

# v0.11.3 (2015-12-28)
* Blaze upgrade to fix parsing HTTP responses without a reason phrase.
* Don't write more than Content-Length bytes in blaze.
* Fix infinite loop in non-blocking Servlet I/O.
* Never write a response body on HEAD requests to blaze.
* Add missing `'&'` between multivalued k/v pairs in `UrlFormCodec.encode`

# v0.11.2 (2015-12-04)
* Fix stack safety issue in async servlet I/O.
* Reduce noise from timeout exceptions in `ClientTimeoutStage`.
* Address file descriptor leaks in blaze-client.
* Fix `FollowRedirect` middleware for 303 responses.
* Support keep-alives for client requests with bodies.

# v0.11.1 (2015-11-29)
* Honor `connectorPoolSize` and `bufferSize` parameters in `BlazeBuilder`.
* Add convenient `ETag` header constructor.
* Wait for final chunk to be written before closing the async context in non-blocking servlet I/O.
* Upgrade to jawn-streamz-0.7.0 to use scalaz-stream-0.8 across the board.

# v0.11.0 (2015-11-20)
* Upgrade to scalaz-stream 0.8
* Add Circe JSON support module.
* Add ability to require content-type matching with EntityDecoders.
* Cleanup blaze-client internals.
* Handle empty static files.
* Add ability to disable endpoint authentication for the blaze client.
* Add charset encoding for Argonaut JSON EntityEncoder.

# v0.10.1 (2015-10-07)
* Processes render data in chunked encoding by default.
* Incorporate type name into error message of QueryParam.
* Comma separate Access-Control-Allow-Methods header values.
* Default FallThrough behavior inspects for the FallThrough.fallthroughKey.

# v0.10.0 (2015-09-03)
* Replace `PartialService` with the `Fallthrough` typeclass and `orElse` syntax.
* Rename `withHeaders` to `replaceAllHeaders`
* Set https endpoint identification algorithm when possible.
* Stack-safe `ProcessWriter` in blaze.
* Configureable number of connector threads and buffer size in blaze-server.

# v0.9.3 (2015-08-27)
* Trampoline recursive calls in blaze ProcessWriter.
* Handle server hangup and body termination correctly in blaze client.

# v0.9.2 (2015-08-26)
* Bump http4s-websockets to 1.0.3 to properly decode continuation opcode.
* Fix metrics incompatibility when using Jetty 9.3 backend.
* Preserve original headers when appending as opposed to quoting.

# v0.8.5 (2015-08-26)
* Preserve original headers when appending as opposed to quoting.
* Upgrade to jawn-0.8.3 to avoid transitive dependency on GPL2 jmh

# v0.9.1 (2015-08-19)
* Fix bug in servlet nio handler.

# v0.9.0 (2015-08-15)
* Require Java8.
* `StaticFile` uses the filename extension exclusively to determine media-type.
* Add `/` method to `Uri`.
* Add `UrlFormLifter` middleware to aggregate url-form parameters with the query parameters.
* Add local address information to the `Request` type.
* Add a Http method 'or' (`|`) extractor.
* Add `VirtualHost` middleware for serving multiple sites from one server.
* Add websocket configuration to the blaze server builder.
* Redefine default timeout status code to 500.
* Redefine the `Service` arrow result from `Task[Option[_]]` to `Task[_]`.
* Don't extend `AllInstances` with `Http4s` omnibus import object.
* Use UTF-8 as the default encoding for text bodies.
* Numerous bug fixes by numerous contributors!

# v0.8.4 (2015-07-13)
* Honor the buffer size parameter in gzip middleware.
* Handle service exceptions in servlet backends.
* Respect asyncTimeout in servlet backends.
* Fix prefix mounting bug in blaze-server.
* Do not apply CORS headers to unsuccessful OPTIONS requests.

# v0.8.3 (2015-07-02)
* Fix bug parsing IPv4 addresses found in URI construction.

# v0.8.2 (2015-06-22)
* Patch instrumented handler for Jetty to time async contexts correctly.
* Fix race condition with timeout registration and route execution in blaze client
* Replace `ConcurrentHashMap` with synchronized `HashMap` in `staticcontent` package.
* Fix static content from jars by avoiding `"//"` in path uris when serving static content.
* Quote MediaRange extensions.
* Upgrade to jawn-streamz-0.5.0 and blaze-0.8.2.
* Improve error handling in blaze-client.
* Respect the explicit default encoding passed to `decodeString`.

# v0.8.1 (2015-06-16)
* Authentication middleware integrated into the server package.
* Static content tools integrated into the server package.
* Rename HttpParser to HttpHeaderParser and allow registration and removal of header parsers.
* Make UrlForm EntityDecoder implicitly resolvable.
* Relax UrlForm parser strictness.
* Add 'follow redirect' support as a client middleware.
* Add server middleware for auto retrying uris of form '/foo/' as '/foo'.
* Numerous bug fixes.
* Numerous version bumps.

# ~~v0.8.0 (2015-06-16)~~
* Mistake.  Go straight to v0.8.1.

# v0.7.0 (2015-05-05)
* Add QueryParamMatcher to the dsl which returns a ValidationNel.
* Dsl can differentiate between '/foo/' and '/foo'.
* Added http2 support for blaze backend.
* Added a metrics middleware usable on all server backends.
* Websockets are now modeled by an scalaz.stream.Exchange.
* Add `User-Agent` and `Allow` header types and parsers.
* Allow providing a Host header to the blaze client.
* Upgrade to scalaz-stream-7.0a.
* Added a CORS middleware.
* Numerous bug fixes.
* Numerous version bumps.

# v0.6.5 (2015-03-29)
* Fix bug in Request URI on servlet backend with non-empty context or servlet paths.
* Allow provided Host header for Blaze requests.

# v0.6.4 (2015-03-15)
* Avoid loading javax.servlet.WriteListener when deploying to a servlet 3.0 container.

# ~~v0.6.3 (2015-03-15)~~
* Forgot to pull origin before releasing.  Use v0.6.4 instead.

# v0.6.2 (2015-02-27)
* Use the thread pool provided to the Jetty servlet builder.
* Avoid throwing exceptions when parsing headers.
* Make trailing slash insignificant in service prefixes on servlet containers.
* Fix mapping of servlet query and mount prefix.

# v0.6.1 (2015-02-04)
* Update to blaze-0.5.1
* Remove unneeded error message (90b2f76097215)
* GZip middleware will not throw an exception if the AcceptEncoding header is not gzip (ed1b2a0d68a8)

# v0.6.0 (2015-01-27)

## http4s-core
* Remove ResponseBuilder in favor of Response companion.
* Allow '';'' separators for query pairs.
* Make charset on Message an Option.
* Add a `flatMapR` method to EntityDecoder.
* Various enhancements to QueryParamEncoder and QueryParamDecoder.
* Make Query an IndexedSeq.
* Add parsers for Location and Proxy-Authenticate headers.
* Move EntityDecoder.apply to `Request.decode` and `Request.decodeWith`
* Move headers into `org.http4s.headers` package.
* Make UriTranslation respect scriptName/pathInfo split.
* New method to resolve relative Uris.
* Encode query and fragment of Uri.
* Codec and wrapper type for URL-form-encoded bodies.

## http4s-server
* Add SSL support to all server builders.

## http4s-blaze-server
* Add Date header to blaze-server responses.
* Close connection when error happens during body write in blaze-server.

## http4s-servlet
* Use asynchronous servlet I/O on Servlet 3.1 containers.
* ServletContext syntax for easy mounting in a WAR deployment.
* Support Dropwizard Metrics collection for servlet containers.

## http4s-jawn
* Empty strings are a JSON decoding error.

## http4s-argonaut
* Add codec instances for Argonaut's CodecJson.

## http4s-json4s
* Add codec instances for Json4s' Reader/Writer.

## http4s-twirl
* New module to support Twirl templates

## http4s-scala-xml
* Split scala-xml support into http4s-scala-xml module.
* Change inferred type of `scala.xml.Elem` to `application/xml`.

## http4s-client
* Support for signing oauth-1 requests in client.

## http4s-blaze-client
* Fix blaze-client when receiving HTTP1 response without Content-Length header.
* Change default blaze-client executor to variable size.
* Fix problem with blaze-client timeouts.

# v0.5.4 (2015-01-08)
* Upgrade to blaze 0.4.1 to fix header parsing issue in blaze http/1.x client and server.

# v0.5.3 (2015-01-05)
* Upgrade to argonaut-6.1-M5 to match jawn. [#157](https://github.com/http4s/http4s/issues/157)

# v0.5.2 (2015-01-02)
* Upgrade to jawn-0.7.2.  Old version of jawn was incompatible with argonaut. [#157]](https://github.com/http4s/http4s/issues/157)

# v0.5.1 (2014-12-23)
* Include context path in calculation of scriptName/pathInfo. [#140](https://github.com/http4s/http4s/issues/140)
* Fix bug in UriTemplate for query params with multiple keys.
* Fix StackOverflowError in query parser. [#147](https://github.com/http4s/http4s/issues/147)
* Allow ';' separators for query pairs.

# v0.5.0 (2014-12-11)
* Client syntax has evloved and now will include Accept headers when used with EntityDecoder
* Parse JSON with jawn-streamz.
* EntityDecoder now returns an EitherT to make decoding failure explicit.
* Renamed Writable to EntityEncoder
* New query param typeclasses for encoding and decoding query strings.
* Status equality now discards the reason phrase.
* Match AttributeKeys as singletons.
* Added async timeout listener to servlet backends.
* Start blaze server asynchronously.
* Support specifying timeout and executor in blaze-client.
* Use NIO for encoding files.

# v0.4.2 (2014-12-01)
* Fix whitespace parsing in Authorization header [#87](https://github.com/http4s/http4s/issues/87)

# v0.4.1 (2014-11-20)
* `Uri.query` and `Uri.fragment` are no longer decoded. [#75](https://github.com/http4s/http4s/issues/75)

# v0.4.0 (2014-11-18)

* Change HttpService form a `PartialFunction[Request,Task[Response]]`
  to `Service[Request, Response]`, a type that encapsulates a `Request => Task[Option[Response]]`
* Upgrade to scalaz-stream-0.6a
* Upgrade to blaze-0.3.0
* Drop scala-logging for log4s
* Refactor ServerBuilders into an immutable builder pattern.
* Add a way to control the thread pool used for execution of a Service
* Modernize the Renderable/Renderer framework
* Change Renderable append operator from ~ to <<
* Split out the websocket codec and types into a seperate package
* Added ReplyException, an experimental way to allow an Exception to encode
  a default Response on for EntityDecoder etc.
* Many bug fixes and slight enhancements

# v0.3.0 (2014-08-29)

* New client API with Blaze implementation
* Upgrade to scalaz-7.1.0 and scalaz-stream-0.5a
* JSON Writable support through Argonaut and json4s.
* Add EntityDecoders for parsing bodies.
* Moved request and response generators to http4s-dsl to be more flexible to
  other frameworks'' syntax needs.
* Phased out exception-throwing methods for the construction of various
  model objects in favor of disjunctions and macro-enforced literals.
* Refactored imports to match the structure followed by [scalaz](https://github.com/scalaz/scalaz).

# v0.2.0 (2014-07-15)

* Scala 2.11 support
* Spun off http4s-server module. http4s-core is neutral between server and
the future client.
* New builder for running Blaze, Jetty, and Tomcat servers.
* Configurable timeouts in each server backend.
* Replace Chunk with scodec.bits.ByteVector.
* Many enhancements and bugfixes to URI type.
* Drop joda-time dependency for slimmer date-time class.
* Capitalized method names in http4s-dsl.

# v0.1.0 (2014-04-15)

* Initial public release.<|MERGE_RESOLUTION|>--- conflicted
+++ resolved
@@ -1,9 +1,3 @@
-<<<<<<< HEAD
-# v0.17.3 (2017-10-02)
-* Shift execution of HttpService to the `ExecutionContext` provided by the
-  `BlazeBuilder` when using HTTP/2. Previously, it only shifted the response
-  task and body stream.
-=======
 # v0.16.4 (2017-10-04)
 * Backport removal `java.xml.bind` dependency from `GZip` middleware,
   to play more nicely with Java 9.
@@ -11,7 +5,11 @@
   * metrics-core-3.2.5
   * tomcat-8.0.23
   * twirl-1.3.12
->>>>>>> 0aad907e
+
+# v0.17.3 (2017-10-02)
+* Shift execution of HttpService to the `ExecutionContext` provided by the
+  `BlazeBuilder` when using HTTP/2. Previously, it only shifted the response
+  task and body stream.
 
 # v0.16.3 (2017-09-29)
 * Fix `java.io.IOException: An invalid argument was supplied` on blaze-client
