/*
 * Copyright 2013-2020 http4s.org
 *
 * SPDX-License-Identifier: Apache-2.0
 */

package org.http4s
package client
package blaze

import cats.implicits._
import cats.effect._
import java.nio.channels.AsynchronousChannelGroup

import javax.net.ssl.SSLContext
import org.http4s.blaze.channel.ChannelOptions
import org.http4s.blaze.util.TickWheelExecutor
import org.http4s.blazecore.{BlazeBackendBuilder, tickWheelResource}
import org.http4s.headers.`User-Agent`
import org.http4s.internal.SSLContextOption
import org.http4s.ProductId
import org.http4s.internal.BackendBuilder
import org.log4s.getLogger

import scala.concurrent.ExecutionContext
import scala.concurrent.duration._

/**
  * @param sslContext Some custom `SSLContext`, or `None` if the
  * default SSL context is to be lazily instantiated.
  */
sealed abstract class BlazeClientBuilder[F[_]] private (
    val responseHeaderTimeout: Duration,
    val idleTimeout: Duration,
    val requestTimeout: Duration,
    val connectTimeout: Duration,
    val userAgent: Option[`User-Agent`],
    val maxTotalConnections: Int,
    val maxWaitQueueLimit: Int,
    val maxConnectionsPerRequestKey: RequestKey => Int,
    val sslContext: SSLContextOption,
    val checkEndpointIdentification: Boolean,
    val maxResponseLineSize: Int,
    val maxHeaderLength: Int,
    val maxChunkSize: Int,
    val chunkBufferMaxSize: Int,
    val parserMode: ParserMode,
    val bufferSize: Int,
    val executionContext: ExecutionContext,
    val scheduler: Resource[F, TickWheelExecutor],
    val asynchronousChannelGroup: Option[AsynchronousChannelGroup],
    val channelOptions: ChannelOptions
)(implicit protected val F: ConcurrentEffect[F])
    extends BlazeBackendBuilder[Client[F]]
    with BackendBuilder[F, Client[F]] {
  type Self = BlazeClientBuilder[F]

  final protected val logger = getLogger(this.getClass)

  private def copy(
      responseHeaderTimeout: Duration = responseHeaderTimeout,
      idleTimeout: Duration = idleTimeout,
      requestTimeout: Duration = requestTimeout,
      connectTimeout: Duration = connectTimeout,
      userAgent: Option[`User-Agent`] = userAgent,
      maxTotalConnections: Int = maxTotalConnections,
      maxWaitQueueLimit: Int = maxWaitQueueLimit,
      maxConnectionsPerRequestKey: RequestKey => Int = maxConnectionsPerRequestKey,
      sslContext: SSLContextOption = sslContext,
      checkEndpointIdentification: Boolean = checkEndpointIdentification,
      maxResponseLineSize: Int = maxResponseLineSize,
      maxHeaderLength: Int = maxHeaderLength,
      maxChunkSize: Int = maxChunkSize,
      chunkBufferMaxSize: Int = chunkBufferMaxSize,
      parserMode: ParserMode = parserMode,
      bufferSize: Int = bufferSize,
      executionContext: ExecutionContext = executionContext,
      scheduler: Resource[F, TickWheelExecutor] = scheduler,
      asynchronousChannelGroup: Option[AsynchronousChannelGroup] = asynchronousChannelGroup,
      channelOptions: ChannelOptions = channelOptions
  ): BlazeClientBuilder[F] =
    new BlazeClientBuilder[F](
      responseHeaderTimeout = responseHeaderTimeout,
      idleTimeout = idleTimeout,
      requestTimeout = requestTimeout,
      connectTimeout = connectTimeout,
      userAgent = userAgent,
      maxTotalConnections = maxTotalConnections,
      maxWaitQueueLimit = maxWaitQueueLimit,
      maxConnectionsPerRequestKey = maxConnectionsPerRequestKey,
      sslContext = sslContext,
      checkEndpointIdentification = checkEndpointIdentification,
      maxResponseLineSize = maxResponseLineSize,
      maxHeaderLength = maxHeaderLength,
      maxChunkSize = maxChunkSize,
      chunkBufferMaxSize = chunkBufferMaxSize,
      parserMode = parserMode,
      bufferSize = bufferSize,
      executionContext = executionContext,
      scheduler = scheduler,
      asynchronousChannelGroup = asynchronousChannelGroup,
      channelOptions = channelOptions
    ) {}

  def withResponseHeaderTimeout(responseHeaderTimeout: Duration): BlazeClientBuilder[F] =
    copy(responseHeaderTimeout = responseHeaderTimeout)

  def withMaxHeaderLength(maxHeaderLength: Int): BlazeClientBuilder[F] =
    copy(maxHeaderLength = maxHeaderLength)

  def withIdleTimeout(idleTimeout: Duration): BlazeClientBuilder[F] =
    copy(idleTimeout = idleTimeout)

  def withRequestTimeout(requestTimeout: Duration): BlazeClientBuilder[F] =
    copy(requestTimeout = requestTimeout)

  def withConnectTimeout(connectTimeout: Duration): BlazeClientBuilder[F] =
    copy(connectTimeout = connectTimeout)

  def withUserAgentOption(userAgent: Option[`User-Agent`]): BlazeClientBuilder[F] =
    copy(userAgent = userAgent)
  def withUserAgent(userAgent: `User-Agent`): BlazeClientBuilder[F] =
    withUserAgentOption(Some(userAgent))
  def withoutUserAgent: BlazeClientBuilder[F] =
    withUserAgentOption(None)

  def withMaxTotalConnections(maxTotalConnections: Int): BlazeClientBuilder[F] =
    copy(maxTotalConnections = maxTotalConnections)

  def withMaxWaitQueueLimit(maxWaitQueueLimit: Int): BlazeClientBuilder[F] =
    copy(maxWaitQueueLimit = maxWaitQueueLimit)

  def withMaxConnectionsPerRequestKey(
      maxConnectionsPerRequestKey: RequestKey => Int): BlazeClientBuilder[F] =
    copy(maxConnectionsPerRequestKey = maxConnectionsPerRequestKey)

  /** Use the provided `SSLContext` when making secure calls */
  def withSslContext(sslContext: SSLContext): BlazeClientBuilder[F] =
    copy(sslContext = SSLContextOption.Provided(sslContext))

  /** Use an `SSLContext` obtained by `SSLContext.getDefault()` when making secure calls.
    *
    * Since 0.21, the creation is not deferred.
    */
  def withDefaultSslContext: BlazeClientBuilder[F] =
    withSslContext(SSLContext.getDefault())

  /** Use some provided `SSLContext` when making secure calls, or disable secure calls with `None` */
  @deprecated(
    message =
      "Use withDefaultSslContext, withSslContext or withoutSslContext to set the SSLContext",
    since = "1.0.0")
  def withSslContextOption(sslContext: Option[SSLContext]): BlazeClientBuilder[F] =
    copy(sslContext =
      sslContext.fold[SSLContextOption](SSLContextOption.NoSSL)(SSLContextOption.Provided))

  /** Disable secure calls */
  def withoutSslContext: BlazeClientBuilder[F] =
    copy(sslContext = SSLContextOption.NoSSL)

  def withCheckEndpointAuthentication(checkEndpointIdentification: Boolean): BlazeClientBuilder[F] =
    copy(checkEndpointIdentification = checkEndpointIdentification)

  def withMaxResponseLineSize(maxResponseLineSize: Int): BlazeClientBuilder[F] =
    copy(maxResponseLineSize = maxResponseLineSize)

  def withMaxChunkSize(maxChunkSize: Int): BlazeClientBuilder[F] =
    copy(maxChunkSize = maxChunkSize)

  def withChunkBufferMaxSize(chunkBufferMaxSize: Int): BlazeClientBuilder[F] =
    copy(chunkBufferMaxSize = chunkBufferMaxSize)

  def withParserMode(parserMode: ParserMode): BlazeClientBuilder[F] =
    copy(parserMode = parserMode)

  def withBufferSize(bufferSize: Int): BlazeClientBuilder[F] =
    copy(bufferSize = bufferSize)

  def withExecutionContext(executionContext: ExecutionContext): BlazeClientBuilder[F] =
    copy(executionContext = executionContext)

  def withScheduler(scheduler: TickWheelExecutor): BlazeClientBuilder[F] =
    copy(scheduler = scheduler.pure[Resource[F, *]])

  def withAsynchronousChannelGroupOption(
      asynchronousChannelGroup: Option[AsynchronousChannelGroup]): BlazeClientBuilder[F] =
    copy(asynchronousChannelGroup = asynchronousChannelGroup)
  def withAsynchronousChannelGroup(
      asynchronousChannelGroup: AsynchronousChannelGroup): BlazeClientBuilder[F] =
    withAsynchronousChannelGroupOption(Some(asynchronousChannelGroup))
  def withoutAsynchronousChannelGroup: BlazeClientBuilder[F] =
    withAsynchronousChannelGroupOption(None)

  def withChannelOptions(channelOptions: ChannelOptions): BlazeClientBuilder[F] =
    copy(channelOptions = channelOptions)

  def resource: Resource[F, Client[F]] =
    for {
      scheduler <- scheduler
      _ <- Resource.liftF(verifyAllTimeoutsAccuracy(scheduler))
      _ <- Resource.liftF(verifyTimeoutRelations())
      manager <- connectionManager(scheduler)
    } yield BlazeClient.makeClient(
      manager = manager,
      responseHeaderTimeout = responseHeaderTimeout,
      idleTimeout = idleTimeout,
      requestTimeout = requestTimeout,
      scheduler = scheduler,
      ec = executionContext
    )

  private def verifyAllTimeoutsAccuracy(scheduler: TickWheelExecutor): F[Unit] =
    for {
      _ <- verifyTimeoutAccuracy(scheduler.tick, responseHeaderTimeout, "responseHeaderTimeout")
      _ <- verifyTimeoutAccuracy(scheduler.tick, idleTimeout, "idleTimeout")
      _ <- verifyTimeoutAccuracy(scheduler.tick, requestTimeout, "requestTimeout")
      _ <- verifyTimeoutAccuracy(scheduler.tick, connectTimeout, "connectTimeout")
    } yield ()

  private def verifyTimeoutAccuracy(
      tick: Duration,
      timeout: Duration,
      timeoutName: String): F[Unit] =
    F.delay {
      val warningThreshold = 0.1 // 10%
      val inaccuracy = tick / timeout
      if (inaccuracy > warningThreshold)
        logger.warn(
          s"With current configuration, $timeoutName ($timeout) may be up to ${inaccuracy * 100}% longer than configured. " +
            s"If timeout accuracy is important, consider using a scheduler with a shorter tick (currently $tick).")
    }

  private def verifyTimeoutRelations(): F[Unit] =
    F.delay {
      val advice =
        s"It is recommended to configure responseHeaderTimeout < requestTimeout < idleTimeout " +
          s"or disable some of them explicitly by setting them to Duration.Inf."

      if (responseHeaderTimeout.isFinite && responseHeaderTimeout >= requestTimeout)
        logger.warn(
          s"responseHeaderTimeout ($responseHeaderTimeout) is >= requestTimeout ($requestTimeout). $advice")

      if (responseHeaderTimeout.isFinite && responseHeaderTimeout >= idleTimeout)
        logger.warn(
          s"responseHeaderTimeout ($responseHeaderTimeout) is >= idleTimeout ($idleTimeout). $advice")

      if (requestTimeout.isFinite && requestTimeout >= idleTimeout)
        logger.warn(s"requestTimeout ($requestTimeout) is >= idleTimeout ($idleTimeout). $advice")
    }

  private def connectionManager(scheduler: TickWheelExecutor)(implicit
      F: ConcurrentEffect[F]): Resource[F, ConnectionManager[F, BlazeConnection[F]]] = {
    val http1: ConnectionBuilder[F, BlazeConnection[F]] = new Http1Support(
      sslContextOption = sslContext,
      bufferSize = bufferSize,
      asynchronousChannelGroup = asynchronousChannelGroup,
      executionContext = executionContext,
      scheduler = scheduler,
      checkEndpointIdentification = checkEndpointIdentification,
      maxResponseLineSize = maxResponseLineSize,
      maxHeaderLength = maxHeaderLength,
      maxChunkSize = maxChunkSize,
      chunkBufferMaxSize = chunkBufferMaxSize,
      parserMode = parserMode,
      userAgent = userAgent,
      channelOptions = channelOptions,
      connectTimeout = connectTimeout
    ).makeClient
    Resource.make(
      ConnectionManager.pool(
        builder = http1,
        maxTotal = maxTotalConnections,
        maxWaitQueueLimit = maxWaitQueueLimit,
        maxConnectionsPerRequestKey = maxConnectionsPerRequestKey,
        responseHeaderTimeout = responseHeaderTimeout,
        requestTimeout = requestTimeout,
        executionContext = executionContext
      ))(_.shutdown)
  }
}

object BlazeClientBuilder {

  /** Creates a BlazeClientBuilder
    *
<<<<<<< HEAD
    * @param executionContext the ExecutionContext for blaze's internal Futures. Most clients should pass scala.concurrent.ExecutionContext.global
    * @param sslContext Some `SSLContext.getDefault()`, or `None` on systems where the default is unavailable
=======
    * @param executionContext the ExecutionContext for blaze's internal Futures
>>>>>>> 875758d5
    */
  def apply[F[_]: ConcurrentEffect](executionContext: ExecutionContext): BlazeClientBuilder[F] =
    new BlazeClientBuilder[F](
      responseHeaderTimeout = Duration.Inf,
      idleTimeout = 1.minute,
      requestTimeout = defaults.RequestTimeout,
      connectTimeout = defaults.ConnectTimeout,
      userAgent = Some(`User-Agent`(ProductId("http4s-blaze", Some(BuildInfo.version)))),
      maxTotalConnections = 10,
      maxWaitQueueLimit = 256,
      maxConnectionsPerRequestKey = Function.const(256),
      sslContext = SSLContextOption.TryDefaultSSLContext,
      checkEndpointIdentification = true,
      maxResponseLineSize = 4096,
      maxHeaderLength = 40960,
      maxChunkSize = Int.MaxValue,
      chunkBufferMaxSize = 1024 * 1024,
      parserMode = ParserMode.Strict,
      bufferSize = 8192,
      executionContext = executionContext,
      scheduler = tickWheelResource,
      asynchronousChannelGroup = None,
      channelOptions = ChannelOptions(Vector.empty)
    ) {}

  /** Creates a BlazeClientBuilder
    *
    * @param executionContext the ExecutionContext for blaze's internal Futures
    * @param sslContext Some `SSLContext.getDefault()`, or `None` on systems where the default is unavailable
    */
  @deprecated(message = "Use BlazeClientBuilder#apply(ExecutionContext).", since = "1.0.0")
  def apply[F[_]: ConcurrentEffect](
      executionContext: ExecutionContext,
      sslContext: Option[SSLContext] = SSLContextOption.tryDefaultSslContext)
      : BlazeClientBuilder[F] =
    sslContext match {
      case None => apply(executionContext).withoutSslContext
      case Some(sslCtx) => apply(executionContext).withSslContext(sslCtx)
    }
}<|MERGE_RESOLUTION|>--- conflicted
+++ resolved
@@ -283,12 +283,7 @@
 
   /** Creates a BlazeClientBuilder
     *
-<<<<<<< HEAD
     * @param executionContext the ExecutionContext for blaze's internal Futures. Most clients should pass scala.concurrent.ExecutionContext.global
-    * @param sslContext Some `SSLContext.getDefault()`, or `None` on systems where the default is unavailable
-=======
-    * @param executionContext the ExecutionContext for blaze's internal Futures
->>>>>>> 875758d5
     */
   def apply[F[_]: ConcurrentEffect](executionContext: ExecutionContext): BlazeClientBuilder[F] =
     new BlazeClientBuilder[F](
