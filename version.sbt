--- conflicted
+++ resolved
@@ -1,5 +1 @@
-<<<<<<< HEAD
-version in ThisBuild := "0.17.6-SNAPSHOT"
-=======
-version in ThisBuild := "0.16.7-SNAPSHOT"
->>>>>>> 661f954a
+version in ThisBuild := "0.17.6"