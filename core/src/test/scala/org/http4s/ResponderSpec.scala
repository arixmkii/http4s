package org.http4s

import org.scalatest.{OptionValues, WordSpec, Matchers}

class ResponderSpec extends WordSpec with Matchers with OptionValues {
  val resp = Responder(ResponsePrelude(Status.Ok))

  "Responder" should {
    "Change status" in {
      val resp = Responder(ResponsePrelude(Status.Ok))

      resp.status should equal (Status.Ok)

      resp.status(Status.BadGateway).status should equal (Status.BadGateway)
    }

    "Replace content type" in {
      resp.contentType should be (None)
      val c1 = resp.addHeader(Headers.ContentLength(4))
        .contentType(ContentType.`text/plain`)
        .addHeader(Headers.Host("foo"))
<<<<<<< HEAD

      c1.prelude.headers.count(_.lowercaseName == Headers.ContentLength.name) should equal (1)
=======
      c1.prelude.headers.getAll(Headers.ContentLength).length should equal (1)
>>>>>>> 3a233772
      c1.prelude.headers should have length (3)
      c1.contentType.value should equal (ContentType.`text/plain`)

      val c2 = c1.contentType(ContentType.`application/json`)

      c2.contentType.value should equal (ContentType.`application/json`)

<<<<<<< HEAD
      c2.prelude.headers.count(_.lowercaseName == Headers.ContentType.name) should equal (1)
      c2.prelude.headers.count(_.lowercaseName == Headers.ContentLength.name) should equal (1)
      c2.prelude.headers.count(_.lowercaseName == Headers.Host.name) should equal (1)
=======
      c2.prelude.headers.getAll(Headers.ContentType).length should equal (1)
      c2.prelude.headers.getAll(Headers.ContentLength).length should equal (1)
      c2.prelude.headers.getAll(Headers.Host).length should equal (1)
>>>>>>> 3a233772
    }

    "Replace headers" in {
      val wHeader = resp.addHeader(Headers.Connection(Nil))
      wHeader.prelude.headers.get(Headers.Connection).value should equal (Headers.Connection(Nil))

      val newHeaders = wHeader.dropHeader(Headers.Connection)
      newHeaders.prelude.headers.get(Headers.Connection) should be (None)
    }

  }
}<|MERGE_RESOLUTION|>--- conflicted
+++ resolved
@@ -19,12 +19,9 @@
       val c1 = resp.addHeader(Headers.ContentLength(4))
         .contentType(ContentType.`text/plain`)
         .addHeader(Headers.Host("foo"))
-<<<<<<< HEAD
 
       c1.prelude.headers.count(_.lowercaseName == Headers.ContentLength.name) should equal (1)
-=======
       c1.prelude.headers.getAll(Headers.ContentLength).length should equal (1)
->>>>>>> 3a233772
       c1.prelude.headers should have length (3)
       c1.contentType.value should equal (ContentType.`text/plain`)
 
@@ -32,15 +29,9 @@
 
       c2.contentType.value should equal (ContentType.`application/json`)
 
-<<<<<<< HEAD
-      c2.prelude.headers.count(_.lowercaseName == Headers.ContentType.name) should equal (1)
-      c2.prelude.headers.count(_.lowercaseName == Headers.ContentLength.name) should equal (1)
-      c2.prelude.headers.count(_.lowercaseName == Headers.Host.name) should equal (1)
-=======
       c2.prelude.headers.getAll(Headers.ContentType).length should equal (1)
       c2.prelude.headers.getAll(Headers.ContentLength).length should equal (1)
       c2.prelude.headers.getAll(Headers.Host).length should equal (1)
->>>>>>> 3a233772
     }
 
     "Replace headers" in {
