--- conflicted
+++ resolved
@@ -20,38 +20,12 @@
 
   val server = new MockServer(ExampleRoute())
 
-<<<<<<< HEAD
-  def response(req: Request[Raw]): MockServer.Response = {
-    Await.result(server(req), 5 seconds)
-=======
-  def response(req: RequestHead, body: Enumerator[Chunk] = Enumerator.eof): MockServer.Response = {
+  def response(req: RequestHead, body: Enumerator[Raw] = Enumerator.eof): MockServer.Response = {
     Await.result(server(req, body), 5 seconds)
->>>>>>> 942a8ec8
   }
 
   "A mock server" should {
     "handle matching routes" in {
-<<<<<<< HEAD
-      val req = Request[Raw](requestMethod = Method.Post, pathInfo = "/echo",
-        body = Enumerator("one", "two", "three").map(_.getBytes))
-      new String(response(req).body) should_==("onetwothree")
-    }
-
-    "runs a sum" in {
-      val req = Request[Raw](requestMethod = Method.Post, pathInfo = "/sum",
-        body = Enumerator("1\n", "2\n3", "\n4").map(_.getBytes))
-      new String(response(req).body) should_==("10")
-    }
-
-    "runs too large of a sum" in {
-      val req = Request[Raw](requestMethod = Method.Post, pathInfo = "/sum",
-        body = Enumerator("12345678\n901234567").map(_.getBytes))
-      response(req).statusLine should_==(StatusLine.RequestEntityTooLarge)
-    }
-
-    "fall through to not found" in {
-      val req = Request[Raw](pathInfo = "/bielefield", body = EmptyRequestBody)
-=======
       val req = RequestHead(requestMethod = Method.Post, pathInfo = "/echo")
       val body = Enumerator("one", "two", "three").map(_.getBytes)
       new String(response(req, body).body) should_==("onetwothree")
@@ -71,20 +45,10 @@
 
     "fall through to not found" in {
       val req = RequestHead(pathInfo = "/bielefield")
->>>>>>> 942a8ec8
       response(req).statusLine should_== StatusLine.NotFound
     }
-     /*
+
     "handle exceptions" in {
-<<<<<<< HEAD
-      val req = Request[Raw](pathInfo = "/fail", body = EmptyRequestBody)
-      response(req).statusLine should_== StatusLine.InternalServerError
-    }
-     */
-    "Do a Go" in {
-      val req = Request[Raw](pathInfo = "/challenge", body = Enumerator("Go and do something".getBytes))
-      val returned = response(req)
-=======
       val req = RequestHead(pathInfo = "/fail")
       response(req).statusLine should_== StatusLine.InternalServerError
     }
@@ -92,29 +56,19 @@
     "Do a Go" in {
       val req = RequestHead(pathInfo = "/challenge"); val body = Enumerator("Go and do something".getBytes)
       val returned = response(req, body)
->>>>>>> 942a8ec8
       returned.statusLine should_== StatusLine.Ok
       new String(returned.body) should_== "Go and do something"
     }
 
     "Do a NoGo" in {
-<<<<<<< HEAD
-      val req = Request[Raw](pathInfo = "/challenge", body = Enumerator("NoGo".getBytes))
-      val returned = response(req)
-=======
       val req = RequestHead(pathInfo = "/challenge"); val body = Enumerator("NoGo and do something".getBytes)
       val returned = response(req, body)
->>>>>>> 942a8ec8
       returned.statusLine should_== StatusLine.BadRequest
       new String(returned.body) should_== "Booo!"
     }
 
     "Do an Empty Body" in {
-<<<<<<< HEAD
-      val req = Request[Raw](pathInfo = "/challenge", body = Enumerator.eof)
-=======
       val req = RequestHead(pathInfo = "/challenge")
->>>>>>> 942a8ec8
       val returned = response(req)
       returned.statusLine should_== StatusLine.BadRequest
       new String(returned.body) should_== "No data!"
