/*
 * Copyright 2013-2020 http4s.org
 *
 * SPDX-License-Identifier: Apache-2.0
 *
 * Based on https://github.com/spray/spray/blob/v1.1-M7/spray-http/src/main/scala/spray/http/parser/SimpleHeaders.scala
 * Copyright (C) 2011-2012 spray.io
 * Based on code copyright (C) 2010-2011 by the BlueEyes Web Framework Team
 */

package org.http4s
package parser

import cats.data.NonEmptyList
import java.net.InetAddress
import java.nio.charset.StandardCharsets
import org.http4s.headers._
import org.http4s.headers.ETag.EntityTag
import org.http4s.internal.parboiled2.Rule1
import org.http4s.syntax.string._

/**
  * parser rules for all headers that can be parsed with one simple rule
  */
private[parser] trait SimpleHeaders {
  def ALLOW(value: String): ParseResult[Allow] =
    new Http4sHeaderParser[Allow](value) {
      def entry =
        rule {
          zeroOrMore(Token).separatedBy(ListSep) ~ EOL ~> { (ts: Seq[String]) =>
            val ms = ts.map(
              Method
                .fromString(_)
                .toOption
                .getOrElse(sys.error("Impossible. Please file a bug report.")))
            Allow(ms.toSet)
          }
        }
    }.parse

  def CONNECTION(value: String): ParseResult[Connection] =
    new Http4sHeaderParser[Connection](value) {
      def entry =
        rule(
          oneOrMore(Token).separatedBy(ListSep) ~ EOL ~> { (xs: Seq[String]) =>
            Connection(xs.head.ci, xs.tail.map(_.ci): _*)
          }
        )
    }.parse

  def CONTENT_LENGTH(value: String): ParseResult[`Content-Length`] =
    new Http4sHeaderParser[`Content-Length`](value) {
      def entry =
        rule {
          Digits ~ EOL ~> { (s: String) =>
            `Content-Length`.unsafeFromLong(s.toLong)
          }
        }
    }.parse

  def CONTENT_ENCODING(value: String): ParseResult[`Content-Encoding`] =
    new Http4sHeaderParser[`Content-Encoding`](value)
      with org.http4s.ContentCoding.ContentCodingParser {
      def entry =
        rule {
          EncodingRangeDecl ~ EOL ~> { (c: ContentCoding) =>
            `Content-Encoding`(c)
          }
        }
    }.parse

  def CONTENT_DISPOSITION(value: String): ParseResult[`Content-Disposition`] =
    new Http4sHeaderParser[`Content-Disposition`](value) {
      def entry =
        rule {
          Token ~ zeroOrMore(";" ~ OptWS ~ Parameter) ~ EOL ~> {
            (token: String, params: collection.Seq[(String, String)]) =>
              `Content-Disposition`(token, params.toMap)
          }
        }
    }.parse

  def DATE(value: String): ParseResult[Date] =
    new Http4sHeaderParser[Date](value) {
      def entry =
        rule {
          HttpDate ~ EOL ~> (Date(_))
        }
    }.parse

  def EXPIRES(value: String): ParseResult[Expires] =
    new Http4sHeaderParser[Expires](value) {
      def entry =
        rule {
          HttpDate ~ EOL ~> (Expires(_)) | // Valid Expires header
            Digit1 ~ EOL ~> ((t: Int) =>
              Expires(
                org.http4s.HttpDate.unsafeFromEpochSecond(
                  t.toLong / 1000L))) | // Used for bogus http servers returning 0
            NegDigit1 ~ EOL ~> Function
              .const(
                Expires(org.http4s.HttpDate.Epoch)) _ // Used for bogus http servers returning -1
        }
    }.parse

  def RETRY_AFTER(value: String): ParseResult[`Retry-After`] =
    new Http4sHeaderParser[`Retry-After`](value) {
      def entry =
        rule {
          HttpDate ~ EOL ~> ((t: org.http4s.HttpDate) => `Retry-After`(t)) | // Date value
            Digits ~ EOL ~> ((t: String) => `Retry-After`.unsafeFromLong(t.toLong))
        }
    }.parse

  def AGE(value: String): ParseResult[Age] =
    new Http4sHeaderParser[Age](value) {
      def entry =
        rule {
          Digits ~ EOL ~> ((t: String) => Age.unsafeFromLong(t.toLong))
        }
    }.parse

//  // Do not accept scoped IPv6 addresses as they should not appear in the Host header,
//  // see also https://issues.apache.org/bugzilla/show_bug.cgi?id=35122 (WONTFIX in Apache 2 issue) and
//  // https://bugzilla.mozilla.org/show_bug.cgi?id=464162 (FIXED in mozilla)
  def HOST(value: String): ParseResult[Host] =
    new Http4sHeaderParser[Host](value) with Rfc3986Parser {
      def charset = StandardCharsets.UTF_8

      def entry =
        rule {
          (Token | IpLiteral) ~ OptWS ~
            optional(":" ~ capture(oneOrMore(Digit)) ~> (_.toInt)) ~ EOL ~> (org.http4s.headers
            .Host(_: String, _: Option[Int]))
        }
    }.parse

  def LAST_EVENT_ID(value: String): ParseResult[`Last-Event-Id`] =
    new Http4sHeaderParser[`Last-Event-Id`](value) {
      def entry =
        rule {
          capture(zeroOrMore(ANY)) ~ EOL ~> { (id: String) =>
            `Last-Event-Id`(ServerSentEvent.EventId(id))
          }
        }
    }.parse

  def LAST_MODIFIED(value: String): ParseResult[`Last-Modified`] =
    new Http4sHeaderParser[`Last-Modified`](value) {
      def entry =
        rule {
          HttpDate ~ EOL ~> (`Last-Modified`(_))
        }
    }.parse

  def IF_MODIFIED_SINCE(value: String): ParseResult[`If-Modified-Since`] =
    new Http4sHeaderParser[`If-Modified-Since`](value) {
      def entry =
        rule {
          HttpDate ~ EOL ~> (`If-Modified-Since`(_))
        }
    }.parse

  def IF_UNMODIFIED_SINCE(value: String): ParseResult[`If-Unmodified-Since`] =
    new Http4sHeaderParser[`If-Unmodified-Since`](value) {
      def entry =
        rule {
          HttpDate ~ EOL ~> (`If-Unmodified-Since`(_))
        }
    }.parse

  def ETAG(value: String): ParseResult[ETag] =
    new Http4sHeaderParser[ETag](value) {
      def entry = rule(EntityTag ~> (ETag(_: ETag.EntityTag)))
    }.parse

  def IF_MATCH(value: String): ParseResult[`If-Match`] =
    new Http4sHeaderParser[`If-Match`](value) {
      def entry =
        rule {
          "*" ~ push(`If-Match`.`*`) |
            oneOrMore(EntityTag).separatedBy(ListSep) ~> { (tags: Seq[EntityTag]) =>
              `If-Match`(Some(NonEmptyList.of(tags.head, tags.tail: _*)))
            }
        }
    }.parse

  def IF_NONE_MATCH(value: String): ParseResult[`If-None-Match`] =
    new Http4sHeaderParser[`If-None-Match`](value) {
      def entry =
        rule {
          "*" ~ push(`If-None-Match`.`*`) |
            oneOrMore(EntityTag).separatedBy(ListSep) ~> { (tags: Seq[EntityTag]) =>
              `If-None-Match`(Some(NonEmptyList.of(tags.head, tags.tail: _*)))
            }
        }
    }.parse

  def TRANSFER_ENCODING(value: String): ParseResult[`Transfer-Encoding`] =
    TransferCoding.parseList(value).map(`Transfer-Encoding`.apply)

  def USER_AGENT(value: String): ParseResult[`User-Agent`] =
<<<<<<< HEAD
    AGENT_SERVER(value, `User-Agent`.apply)

  def SERVER(value: String): ParseResult[Server] =
    AGENT_SERVER(value, Server.apply)

  private def AGENT_SERVER[A <: Header](
      value: String,
      builder: (ProductId, List[ProductIdOrComment]) => A): ParseResult[A] =
    new Http4sHeaderParser[A](value) {
      def entry = rule {
        (productId ~ zeroOrMore(RWS ~ (product | comment))) ~> {
          (product: ProductId, tokens: collection.Seq[ProductIdOrComment]) =>
            builder(product, tokens.toList)
=======
    new Http4sHeaderParser[`User-Agent`](value) {
      def entry =
        rule {
          product ~ zeroOrMore(RWS ~ (product | comment)) ~> {
            (product: AgentProduct, tokens: collection.Seq[AgentToken]) =>
              (`User-Agent`(product, tokens.toList))
          }
>>>>>>> b6608e43
        }

<<<<<<< HEAD
      def productId: Rule1[ProductId] = rule {
        (Token ~ optional("/" ~ Token)) ~> { (a: String, b: Option[String]) =>
          ProductId(a, b)
        }
      }

      def product: Rule1[ProductIdOrComment] = productId

      def comment: Rule1[ProductIdOrComment] = rule {
        capture(Comment) ~> { (s: String) =>
          ProductComment(s.substring(1, s.length - 1))
        }
      }
      def RWS = rule { oneOrMore(anyOf(" \t")) }
=======
      def product: Rule1[AgentProduct] =
        rule {
          Token ~ optional("/" ~ Token) ~> (AgentProduct(_, _))
        }

      def comment: Rule1[AgentComment] =
        rule {
          capture(Comment) ~> { (s: String) =>
            AgentComment(s.substring(1, s.length - 1))
          }
        }

      def RWS = rule(oneOrMore(anyOf(" \t")))
>>>>>>> b6608e43
    }.parse

  def X_FORWARDED_FOR(value: String): ParseResult[`X-Forwarded-For`] =
    new Http4sHeaderParser[`X-Forwarded-For`](value) with IpParser {
      def entry =
        rule {
          oneOrMore(
            (capture(IpV4Address | IpV6Address) ~> { (s: String) =>
              Some(InetAddress.getByName(s))
            }) |
              ("unknown" ~ push(None))).separatedBy(ListSep) ~
            EOL ~> { (xs: Seq[Option[InetAddress]]) =>
            `X-Forwarded-For`(xs.head, xs.tail: _*)
          }
        }
    }.parse
}<|MERGE_RESOLUTION|>--- conflicted
+++ resolved
@@ -1,13 +1,20 @@
 /*
- * Copyright 2013-2020 http4s.org
- *
- * SPDX-License-Identifier: Apache-2.0
- *
- * Based on https://github.com/spray/spray/blob/v1.1-M7/spray-http/src/main/scala/spray/http/parser/SimpleHeaders.scala
+ * Derived from https://github.com/spray/spray/blob/v1.1-M7/spray-http/src/main/scala/spray/http/parser/SimpleHeaders.scala
+ *
  * Copyright (C) 2011-2012 spray.io
- * Based on code copyright (C) 2010-2011 by the BlueEyes Web Framework Team
+ *
+ * Licensed under the Apache License, Version 2.0 (the "License");
+ * you may not use this file except in compliance with the License.
+ * You may obtain a copy of the License at
+ *
+ * http://www.apache.org/licenses/LICENSE-2.0
+ *
+ * Unless required by applicable law or agreed to in writing, software
+ * distributed under the License is distributed on an "AS IS" BASIS,
+ * WITHOUT WARRANTIES OR CONDITIONS OF ANY KIND, either express or implied.
+ * See the License for the specific language governing permissions and
+ * limitations under the License.
  */
-
 package org.http4s
 package parser
 
@@ -200,7 +207,6 @@
     TransferCoding.parseList(value).map(`Transfer-Encoding`.apply)
 
   def USER_AGENT(value: String): ParseResult[`User-Agent`] =
-<<<<<<< HEAD
     AGENT_SERVER(value, `User-Agent`.apply)
 
   def SERVER(value: String): ParseResult[Server] =
@@ -210,51 +216,30 @@
       value: String,
       builder: (ProductId, List[ProductIdOrComment]) => A): ParseResult[A] =
     new Http4sHeaderParser[A](value) {
-      def entry = rule {
-        (productId ~ zeroOrMore(RWS ~ (product | comment))) ~> {
-          (product: ProductId, tokens: collection.Seq[ProductIdOrComment]) =>
-            builder(product, tokens.toList)
-=======
-    new Http4sHeaderParser[`User-Agent`](value) {
-      def entry =
-        rule {
-          product ~ zeroOrMore(RWS ~ (product | comment)) ~> {
-            (product: AgentProduct, tokens: collection.Seq[AgentToken]) =>
-              (`User-Agent`(product, tokens.toList))
-          }
->>>>>>> b6608e43
-        }
-
-<<<<<<< HEAD
-      def productId: Rule1[ProductId] = rule {
-        (Token ~ optional("/" ~ Token)) ~> { (a: String, b: Option[String]) =>
-          ProductId(a, b)
-        }
-      }
+      def entry =
+        rule {
+          (productId ~ zeroOrMore(RWS ~ (product | comment))) ~> {
+            (product: ProductId, tokens: collection.Seq[ProductIdOrComment]) =>
+              builder(product, tokens.toList)
+          }
+        }
+
+      def productId: Rule1[ProductId] =
+        rule {
+          (Token ~ optional("/" ~ Token)) ~> { (a: String, b: Option[String]) =>
+            ProductId(a, b)
+          }
+        }
 
       def product: Rule1[ProductIdOrComment] = productId
 
-      def comment: Rule1[ProductIdOrComment] = rule {
-        capture(Comment) ~> { (s: String) =>
-          ProductComment(s.substring(1, s.length - 1))
-        }
-      }
-      def RWS = rule { oneOrMore(anyOf(" \t")) }
-=======
-      def product: Rule1[AgentProduct] =
-        rule {
-          Token ~ optional("/" ~ Token) ~> (AgentProduct(_, _))
-        }
-
-      def comment: Rule1[AgentComment] =
+      def comment: Rule1[ProductIdOrComment] =
         rule {
           capture(Comment) ~> { (s: String) =>
-            AgentComment(s.substring(1, s.length - 1))
-          }
-        }
-
+            ProductComment(s.substring(1, s.length - 1))
+          }
+        }
       def RWS = rule(oneOrMore(anyOf(" \t")))
->>>>>>> b6608e43
     }.parse
 
   def X_FORWARDED_FOR(value: String): ParseResult[`X-Forwarded-For`] =
