--- conflicted
+++ resolved
@@ -30,13 +30,8 @@
   val `HTTP/1.1` = new HttpVersion(1, 1)
   val `HTTP/2.0` = new HttpVersion(2, 0)
 
-<<<<<<< HEAD
-  private[this] val right_1_1 = Right(`HTTP/1.1`)
-  private[this] val right_1_0 = Right(`HTTP/1.0`)
-=======
   private[this] val right_1_0 = Right(`HTTP/1.0`)
   private[this] val right_1_1 = Right(`HTTP/1.1`)
->>>>>>> 1b926b1a
 
   def fromString(s: String): ParseResult[HttpVersion] =
     s match {
