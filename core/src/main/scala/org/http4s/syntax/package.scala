/*
 * Copyright 2013 http4s.org
 *
 * Licensed under the Apache License, Version 2.0 (the "License");
 * you may not use this file except in compliance with the License.
 * You may obtain a copy of the License at
 *
 *     http://www.apache.org/licenses/LICENSE-2.0
 *
 * Unless required by applicable law or agreed to in writing, software
 * distributed under the License is distributed on an "AS IS" BASIS,
 * WITHOUT WARRANTIES OR CONDITIONS OF ANY KIND, either express or implied.
 * See the License for the specific language governing permissions and
 * limitations under the License.
 */

package org.http4s

package object syntax {
<<<<<<< HEAD
  object all extends AllSyntax
  object kleisli extends KleisliSyntax
=======
  object all extends AllSyntaxBinCompat
  object kleisli extends KleisliSyntax with KleisliSyntaxBinCompat0 with KleisliSyntaxBinCompat1
>>>>>>> e6c4a559
  object literals extends LiteralsSyntax
  object string extends StringSyntax
}<|MERGE_RESOLUTION|>--- conflicted
+++ resolved
@@ -17,13 +17,8 @@
 package org.http4s
 
 package object syntax {
-<<<<<<< HEAD
   object all extends AllSyntax
   object kleisli extends KleisliSyntax
-=======
-  object all extends AllSyntaxBinCompat
-  object kleisli extends KleisliSyntax with KleisliSyntaxBinCompat0 with KleisliSyntaxBinCompat1
->>>>>>> e6c4a559
   object literals extends LiteralsSyntax
   object string extends StringSyntax
 }