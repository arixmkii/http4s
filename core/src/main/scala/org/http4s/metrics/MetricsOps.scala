/*
 * Copyright 2013-2020 http4s.org
 *
 * SPDX-License-Identifier: Apache-2.0
 */

package org.http4s.metrics

import cats.Foldable
<<<<<<< HEAD
import cats.implicits._
import org.http4s.{Method, Request, Status}
=======
import org.http4s.{Method, Request, Status, Uri}
>>>>>>> a81b4a68

/** Describes an algebra capable of writing metrics to a metrics registry
  */
trait MetricsOps[F[_]] {

  /** Increases the count of active requests
    *
    * @param classifier the classifier to apply
    */
  def increaseActiveRequests(classifier: Option[String]): F[Unit]

  /** Decreases the count of active requests
    *
    * @param classifier the classifier to apply
    */
  def decreaseActiveRequests(classifier: Option[String]): F[Unit]

  /** Records the time to receive the response headers
    *
    * @param method the http method of the request
    * @param elapsed the time to record
    * @param classifier the classifier to apply
    */
  def recordHeadersTime(method: Method, elapsed: Long, classifier: Option[String]): F[Unit]

  /** Records the time to fully consume the response, including the body
    *
    * @param method the http method of the request
    * @param status the http status code of the response
    * @param elapsed the time to record
    * @param classifier the classifier to apply
    */
  def recordTotalTime(
      method: Method,
      status: Status,
      elapsed: Long,
      classifier: Option[String]): F[Unit]

  /** Record abnormal terminations, like errors, timeouts or just other abnormal terminations.
    *
    * @param elapsed the time to record
    * @param terminationType the type of termination
    * @param classifier the classifier to apply
    */
  def recordAbnormalTermination(
      elapsed: Long,
      terminationType: TerminationType,
      classifier: Option[String]): F[Unit]
}

object MetricsOps {

  /** Given an exclude function, return a 'classifier' function, i.e. for application in
    * org.http4s.server/client.middleware.Metrics#apply.
    *
    * Let's say you want a classifier that excludes integers since your paths consist of:
    *   * GET    /users/{integer} = GET_users_*
    *   * POST   /users           = POST_users
    *   * PUT    /users/{integer} = PUT_users_*
    *   * DELETE /users/{integer} = DELETE_users_*
    *
    * In such a case, we could use:
    *
    * classifierFMethodWithOptionallyExcludedPath(
    *   exclude          = { str: String => scala.util.Try(str.toInt).isSuccess },
    *   excludedValue    = "*",
    *   intercalateValue = "_"
    * )
    *
    * Chris Davenport notes the following on performance considerations of exclude's function value:
    *
    * > It's worth noting that this runs on every segment of a path. So note that if an intermediate Throwables with
    * > Stack traces is known and discarded, there may be a performance penalty, such as the above example with Try(str.toInt).
    * > I benchmarked some approaches and regex matches should generally be preferred over Throwable's
    * > in this position.
    *
    * @param exclude For a given String, namely a path value, determine whether the value gets excluded.
    * @param excludedValue Indicates the String value to be supplied for an excluded path's field.
    * @param pathSeparator Value to use for separating the metrics fields' values
    * @return Request[F] => Option[String]
    */
  def classifierFMethodWithOptionallyExcludedPath[F[_]](
      exclude: String => Boolean,
      excludedValue: String = "*",
      pathSeparator: String = "_"
  ): Request[F] => Option[String] = { request: Request[F] =>
    val initial: String = request.method.name

    val pathList: List[String] =
      request.pathInfo.segments.map(_.decoded()).toList

    val minusExcluded: List[String] = pathList.map { (value: String) =>
      if (exclude(value)) excludedValue else value
    }

    val result: String =
      minusExcluded match {
        case Nil => initial
        case nonEmpty @ _ :: _ =>
          initial + pathSeparator + Foldable[List]
            .intercalate(nonEmpty, pathSeparator)
      }

    Some(result)
  }
}

/** Describes the type of abnormal termination */
sealed trait TerminationType

object TerminationType {

  /** Signals just a generic abnormal termination */
  case class Abnormal(rootCause: Throwable) extends TerminationType

  /** Signals cancelation */
  case object Canceled extends TerminationType

  /** Signals an abnormal termination due to an error processing the request, either at the server or client side */
  case class Error(rootCause: Throwable) extends TerminationType

  /** Signals a client timing out during a request */
  case object Timeout extends TerminationType
}<|MERGE_RESOLUTION|>--- conflicted
+++ resolved
@@ -7,12 +7,7 @@
 package org.http4s.metrics
 
 import cats.Foldable
-<<<<<<< HEAD
-import cats.implicits._
 import org.http4s.{Method, Request, Status}
-=======
-import org.http4s.{Method, Request, Status, Uri}
->>>>>>> a81b4a68
 
 /** Describes an algebra capable of writing metrics to a metrics registry
   */
