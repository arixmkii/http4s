--- conflicted
+++ resolved
@@ -14,18 +14,10 @@
 import org.http4s.util.LowercaseSyntax
 
 package object http4s extends LowercaseSyntax {
-<<<<<<< HEAD
   type HttpService = Request => Task[Response]
-  type HttpBody = Process[Task, HttpChunk]
-=======
-  type Route = PartialFunction[RequestPrelude, Iteratee[Chunk, Responder]]
+  type HttpBody = Process[Task, Chunk]
 
-  type ResponderBody = Enumeratee[Chunk, Chunk]
-
-  type Middleware = (Route => Route)
->>>>>>> 55537a67
-
-  implicit val HttpChunkSemigroup: Semigroup[HttpChunk] = Semigroup.instance {
+  implicit val ChunkSemigroup: Semigroup[Chunk] = Semigroup.instance {
     case (a: BodyChunk, b: BodyChunk) => a ++ b
     case (a: BodyChunk, _) => a
     case (_, b: BodyChunk) => b
