/*
 * Copyright 2013 http4s.org
 *
 * Licensed under the Apache License, Version 2.0 (the "License");
 * you may not use this file except in compliance with the License.
 * You may obtain a copy of the License at
 *
 *     http://www.apache.org/licenses/LICENSE-2.0
 *
 * Unless required by applicable law or agreed to in writing, software
 * distributed under the License is distributed on an "AS IS" BASIS,
 * WITHOUT WARRANTIES OR CONDITIONS OF ANY KIND, either express or implied.
 * See the License for the specific language governing permissions and
 * limitations under the License.
 */

package org.http4s

import cats.{Applicative, Functor, Monad, SemigroupK}
import cats.effect.Concurrent
import cats.syntax.all._
import fs2._
import fs2.io.file.Files
import java.io.File
import org.http4s.multipart.{Multipart, MultipartDecoder}
import scala.annotation.implicitNotFound

/** A type that can be used to decode a [[Message]]
  * EntityDecoder is used to attempt to decode a [[Message]] returning the
  * entire resulting A. If an error occurs it will result in a failed effect.
  * The default decoders provided here are not streaming, but one could implement
  * a streaming decoder by having the value of A be some kind of streaming construct.
  *
  * @tparam T result type produced by the decoder
  */
@implicitNotFound(
  "Cannot decode into a value of type ${T}, because no EntityDecoder[${F}, ${T}] instance could be found.")
trait EntityDecoder[F[_], T] { self =>

  /** Attempt to decode the body of the [[Message]] */
  def decode(m: Media[F], strict: Boolean): DecodeResult[F, T]

  /** The [[MediaRange]]s this [[EntityDecoder]] knows how to handle */
  def consumes: Set[MediaRange]

  /** Make a new [[EntityDecoder]] by mapping the output result */
  def map[T2](f: T => T2)(implicit F: Functor[F]): EntityDecoder[F, T2] =
    new EntityDecoder[F, T2] {
      override def consumes: Set[MediaRange] = self.consumes

      override def decode(m: Media[F], strict: Boolean): DecodeResult[F, T2] =
        self.decode(m, strict).map(f)
    }

  def flatMapR[T2](f: T => DecodeResult[F, T2])(implicit F: Monad[F]): EntityDecoder[F, T2] =
    new EntityDecoder[F, T2] {
      override def decode(m: Media[F], strict: Boolean): DecodeResult[F, T2] =
        self.decode(m, strict).flatMap(f)

      override def consumes: Set[MediaRange] = self.consumes
    }

  def handleError(f: DecodeFailure => T)(implicit F: Functor[F]): EntityDecoder[F, T] =
    transform {
      case Left(e) => Right(f(e))
      case r @ Right(_) => r
    }

  def handleErrorWith(f: DecodeFailure => DecodeResult[F, T])(implicit
      F: Monad[F]): EntityDecoder[F, T] =
    transformWith {
      case Left(e) => f(e)
      case Right(r) => DecodeResult.successT(r)
    }

  def bimap[T2](f: DecodeFailure => DecodeFailure, s: T => T2)(implicit
      F: Functor[F]): EntityDecoder[F, T2] =
    transform {
      case Left(e) => Left(f(e))
      case Right(r) => Right(s(r))
    }

  def transform[T2](t: Either[DecodeFailure, T] => Either[DecodeFailure, T2])(implicit
      F: Functor[F]): EntityDecoder[F, T2] =
    new EntityDecoder[F, T2] {
      override def consumes: Set[MediaRange] = self.consumes

      override def decode(m: Media[F], strict: Boolean): DecodeResult[F, T2] =
        self.decode(m, strict).transform(t)
    }

  def biflatMap[T2](f: DecodeFailure => DecodeResult[F, T2], s: T => DecodeResult[F, T2])(implicit
      F: Monad[F]): EntityDecoder[F, T2] =
    transformWith {
      case Left(e) => f(e)
      case Right(r) => s(r)
    }

  def transformWith[T2](f: Either[DecodeFailure, T] => DecodeResult[F, T2])(implicit
      F: Monad[F]): EntityDecoder[F, T2] =
    new EntityDecoder[F, T2] {
      override def consumes: Set[MediaRange] = self.consumes

      override def decode(m: Media[F], strict: Boolean): DecodeResult[F, T2] =
        DecodeResult(
          F.flatMap(self.decode(m, strict).value)(r => f(r).value)
        )
    }

  /** Combine two [[EntityDecoder]]'s
    *
    * The new [[EntityDecoder]] will first attempt to determine if it can perform the decode,
    * and if not, defer to the second [[EntityDecoder]]
    *
    * @param other backup [[EntityDecoder]]
    */
  def orElse[T2 >: T](other: EntityDecoder[F, T2])(implicit F: Functor[F]): EntityDecoder[F, T2] =
    widen[T2] <+> other

  /** true if this [[EntityDecoder]] knows how to decode the provided [[MediaType]] */
  def matchesMediaType(mediaType: MediaType): Boolean =
    consumes.exists(_.satisfiedBy(mediaType))

  def widen[T2 >: T]: EntityDecoder[F, T2] =
    this.asInstanceOf[EntityDecoder[F, T2]]
}

/** EntityDecoder is used to attempt to decode an [[EntityBody]]
  * This companion object provides a way to create `new EntityDecoder`s along
  * with some commonly used instances which can be resolved implicitly.
  */
object EntityDecoder {
  // This is not a real media type but will still be matched by `*/*`
  private val UndefinedMediaType = new MediaType("UNKNOWN", "UNKNOWN")

  /** summon an implicit [[EntityDecoder]] */
  def apply[F[_], T](implicit ev: EntityDecoder[F, T]): EntityDecoder[F, T] = ev

  implicit def semigroupKForEntityDecoder[F[_]: Functor]: SemigroupK[EntityDecoder[F, *]] =
    new SemigroupK[EntityDecoder[F, *]] {
      override def combineK[T](
          a: EntityDecoder[F, T],
          b: EntityDecoder[F, T]): EntityDecoder[F, T] =
        new EntityDecoder[F, T] {
          override def decode(m: Media[F], strict: Boolean): DecodeResult[F, T] = {
            val mediaType = m.contentType.fold(UndefinedMediaType)(_.mediaType)

            if (a.matchesMediaType(mediaType))
              a.decode(m, strict)
            else
              b.decode(m, strict).leftMap {
                case MediaTypeMismatch(actual, expected) =>
                  MediaTypeMismatch(actual, expected ++ a.consumes)
                case MediaTypeMissing(expected) =>
                  MediaTypeMissing(expected ++ a.consumes)
                case other => other
              }
          }

          override def consumes: Set[MediaRange] = a.consumes ++ b.consumes
        }
    }

  /** Create a new [[EntityDecoder]]
    *
    * The new [[EntityDecoder]] will attempt to decode messages of type `T`
    * only if the [[Message]] satisfies the provided [[MediaRange]].
    *
    * Exceptions thrown by `f` are not caught.  Care should be taken that
    * recoverable errors are returned as a [[DecodeResult#failure]], or that
    * system errors are raised in `F`.
    */
  def decodeBy[F[_]: Applicative, T](r1: MediaRange, rs: MediaRange*)(
      f: Media[F] => DecodeResult[F, T]): EntityDecoder[F, T] =
    new EntityDecoder[F, T] {
      override def decode(m: Media[F], strict: Boolean): DecodeResult[F, T] =
        if (strict)
          m.contentType match {
            case Some(c) if matchesMediaType(c.mediaType) => f(m)
            case Some(c) => DecodeResult.failureT(MediaTypeMismatch(c.mediaType, consumes))
            case None if matchesMediaType(UndefinedMediaType) => f(m)
            case None => DecodeResult.failureT(MediaTypeMissing(consumes))
          }
        else
          f(m)

      override val consumes: Set[MediaRange] = (r1 +: rs).toSet
    }

  /** Helper method which simply gathers the body into a single Chunk */
  def collectBinary[F[_]: Concurrent](m: Media[F]): DecodeResult[F, Chunk[Byte]] =
    DecodeResult.success(m.body.chunks.compile.toVector.map(bytes => Chunk.concat(bytes)))

<<<<<<< HEAD
  @deprecated(
    "Can go into an infinite loop for charsets other than UTF-8. Replaced by decodeText",
    "0.21.5")
  def decodeString[F[_]](
      m: Media[F])(implicit F: Concurrent[F], defaultCharset: Charset = DefaultCharset): F[String] =
    m.bodyAsText.compile.string

=======
>>>>>>> 6823711a
  /** Decodes a message to a String */
  def decodeText[F[_]](
      m: Media[F])(implicit F: Concurrent[F], defaultCharset: Charset = DefaultCharset): F[String] =
    m.bodyText.compile.string

  /////////////////// Instances //////////////////////////////////////////////

  /** Provides a mechanism to fail decoding */
  def error[F[_], T](t: Throwable)(implicit F: Concurrent[F]): EntityDecoder[F, T] =
    new EntityDecoder[F, T] {
      override def decode(m: Media[F], strict: Boolean): DecodeResult[F, T] =
        DecodeResult(m.body.compile.drain *> F.raiseError(t))
      override def consumes: Set[MediaRange] = Set.empty
    }

  implicit def binary[F[_]: Concurrent]: EntityDecoder[F, Chunk[Byte]] =
    EntityDecoder.decodeBy(MediaRange.`*/*`)(collectBinary[F])

  @deprecated("Use `binary` instead", "0.19.0-M2")
  def binaryChunk[F[_]: Concurrent]: EntityDecoder[F, Chunk[Byte]] =
    binary[F]

  implicit def byteArrayDecoder[F[_]: Concurrent]: EntityDecoder[F, Array[Byte]] =
    binary.map(_.toArray)

  implicit def text[F[_]](implicit
      F: Concurrent[F],
      defaultCharset: Charset = DefaultCharset): EntityDecoder[F, String] =
    EntityDecoder.decodeBy(MediaRange.`text/*`)(msg =>
      collectBinary(msg).map(chunk =>
        new String(chunk.toArray, msg.charset.getOrElse(defaultCharset).nioCharset)))

  implicit def charArrayDecoder[F[_]: Concurrent]: EntityDecoder[F, Array[Char]] =
    text.map(_.toArray)

  // File operations
  def binFile[F[_]: Files: Concurrent](file: File): EntityDecoder[F, File] =
    EntityDecoder.decodeBy(MediaRange.`*/*`) { msg =>
      val pipe = Files[F].writeAll(file.toPath)
      DecodeResult.success(msg.body.through(pipe).compile.drain).map(_ => file)
    }

  def textFile[F[_]: Files: Concurrent](file: File): EntityDecoder[F, File] =
    EntityDecoder.decodeBy(MediaRange.`text/*`) { msg =>
      val pipe = Files[F].writeAll(file.toPath)
      DecodeResult.success(msg.body.through(pipe).compile.drain).map(_ => file)
    }

  implicit def multipart[F[_]: Concurrent]: EntityDecoder[F, Multipart[F]] =
    MultipartDecoder.decoder

  def mixedMultipart[F[_]: Concurrent: Files](
      headerLimit: Int = 1024,
      maxSizeBeforeWrite: Int = 52428800,
      maxParts: Int = 50,
      failOnLimit: Boolean = false): EntityDecoder[F, Multipart[F]] =
    MultipartDecoder.mixedMultipart(headerLimit, maxSizeBeforeWrite, maxParts, failOnLimit)

  /** An entity decoder that ignores the content and returns unit. */
  implicit def void[F[_]: Concurrent]: EntityDecoder[F, Unit] =
    EntityDecoder.decodeBy(MediaRange.`*/*`) { msg =>
      DecodeResult.success(msg.body.drain.compile.drain)
    }
}<|MERGE_RESOLUTION|>--- conflicted
+++ resolved
@@ -191,16 +191,6 @@
   def collectBinary[F[_]: Concurrent](m: Media[F]): DecodeResult[F, Chunk[Byte]] =
     DecodeResult.success(m.body.chunks.compile.toVector.map(bytes => Chunk.concat(bytes)))
 
-<<<<<<< HEAD
-  @deprecated(
-    "Can go into an infinite loop for charsets other than UTF-8. Replaced by decodeText",
-    "0.21.5")
-  def decodeString[F[_]](
-      m: Media[F])(implicit F: Concurrent[F], defaultCharset: Charset = DefaultCharset): F[String] =
-    m.bodyAsText.compile.string
-
-=======
->>>>>>> 6823711a
   /** Decodes a message to a String */
   def decodeText[F[_]](
       m: Media[F])(implicit F: Concurrent[F], defaultCharset: Charset = DefaultCharset): F[String] =
