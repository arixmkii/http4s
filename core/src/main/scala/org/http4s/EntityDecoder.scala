package org.http4s

import java.io._

<<<<<<< HEAD
=======
import org.xml.sax.{InputSource, SAXParseException}
import java.io.{File, FileOutputStream}
import org.http4s.headers.`Content-Type`
import org.http4s.multipart.{Multipart, MultipartDecoder}
import scodec.bits.ByteVector

import scala.annotation.implicitNotFound
import scala.annotation.unchecked.uncheckedVariance
>>>>>>> 4b50e35d
import scala.util.control.NonFatal

import fs2._
import fs2.io._
import org.http4s.headers._
import org.http4s.batteries._
import org.http4s.multipart._

/** A type that can be used to decode a [[Message]]
  * EntityDecoder is used to attempt to decode a [[Message]] returning the
  * entire resulting A. If an error occurs it will result in a failed Task
  * The default decoders provided here are not streaming, but one could implement
  * a streaming decoder by having the value of A be some kind of streaming construct.
  * @tparam T result type produced by the decoder
  */
@implicitNotFound("Cannot decode into a value of type ${T}, because no EntityDecoder[${T}] instance could be found.")
trait EntityDecoder[T] { self =>
  /** Attempt to decode the body of the [[Message]] */
  def decode(msg: Message, strict: Boolean): DecodeResult[T]

  /** The [[MediaRange]]s this [[EntityDecoder]] knows how to handle */
  def consumes: Set[MediaRange]

  /** Make a new [[EntityDecoder]] by mapping the output result */
  def map[T2](f: T => T2): EntityDecoder[T2] = new EntityDecoder[T2] {
    override def consumes: Set[MediaRange] = self.consumes

    override def decode(msg: Message, strict: Boolean): DecodeResult[T2] = self.decode(msg, strict).map(f)
  }

  def flatMapR[T2](f: T => DecodeResult[T2]): EntityDecoder[T2] = new EntityDecoder[T2] {
    override def decode(msg: Message, strict: Boolean): DecodeResult[T2] = self.decode(msg, strict).flatMap(f)

    override def consumes: Set[MediaRange] = self.consumes
  }

  /** Combine two [[EntityDecoder]]'s
    *
    * The new [[EntityDecoder]] will first attempt to determine if it can perform the decode,
    * and if not, defer to the second [[EntityDecoder]]
    * @param other backup [[EntityDecoder]]
    */
  def orElse[T2 >: T](other: EntityDecoder[T2]): EntityDecoder[T2] =
    new EntityDecoder.OrDec(widen[T2], other)

  /** true if this [[EntityDecoder]] knows how to decode the provided [[MediaType]] */
  def matchesMediaType(mediaType: MediaType): Boolean =
    consumes.exists(_.satisfiedBy(mediaType))

  def widen[T2 >: T]: EntityDecoder[T2] =
    this.asInstanceOf[EntityDecoder[T2]]
}

/** EntityDecoder is used to attempt to decode an [[EntityBody]]
  * This companion object provides a way to create `new EntityDecoder`s along
  * with some commonly used instances which can be resolved implicitly.
  */
object EntityDecoder extends EntityDecoderInstances {

  // This is not a real media type but will still be matched by `*/*`
  private val UndefinedMediaType = new MediaType("UNKNOWN","UNKNOWN")

  /** summon an implicit [[EntityEncoder]] */
  def apply[T](implicit ev: EntityDecoder[T]): EntityDecoder[T] = ev

  /** Create a new [[EntityDecoder]]
    *
    * The new [[EntityDecoder]] will attempt to decode messages of type `T`
    * only if the [[Message]] satisfies the provided [[MediaRange]]s
    */
  def decodeBy[T](r1: MediaRange, rs: MediaRange*)(f: Message => DecodeResult[T]): EntityDecoder[T] = new EntityDecoder[T] {
    override def decode(msg: Message, strict: Boolean): DecodeResult[T] = {
      try {
        if (strict) {
          msg.headers.get(`Content-Type`) match {
            case Some(c) if matchesMediaType(c.mediaType) => f(msg)
            case Some(c) => DecodeResult.failure(MediaTypeMismatch(c.mediaType, consumes))
            case None if matchesMediaType(UndefinedMediaType) => f(msg)
            case None => DecodeResult.failure(MediaTypeMissing(consumes))
          }
        } else {
          f(msg)
        }
      }
      catch {
        case NonFatal(e) => DecodeResult.failure(MalformedMessageBodyFailure("Error decoding body", Some(e)))
      }
    }

    override val consumes: Set[MediaRange] = (r1 +: rs).toSet
  }

  private class OrDec[T](a: EntityDecoder[T], b: EntityDecoder[T]) extends EntityDecoder[T] {
    override def decode(msg: Message, strict: Boolean): DecodeResult[T] = {
      msg.headers.get(`Content-Type`) match {
        case Some(contentType) =>
          if (a.matchesMediaType(contentType.mediaType)) {
            a.decode(msg, strict)
          } else b.decode(msg, strict).leftMap{
            case MediaTypeMismatch(actual, expected) =>
              MediaTypeMismatch(actual, expected ++ a.consumes)
            case other => other
          }

        case None =>
          if (a.matchesMediaType(UndefinedMediaType)) {
            a.decode(msg, strict)
          } else b.decode(msg, strict).leftMap{
            case MediaTypeMissing(expected) =>
              MediaTypeMissing(expected ++ a.consumes)
            case other => other
          }
      }
    }

    override val consumes: Set[MediaRange] = a.consumes ++ b.consumes
  }

  /** Helper method which simply gathers the body into a single ByteVector */
  def collectBinary(msg: Message): DecodeResult[Chunk[Byte]] =
    DecodeResult.success(msg.body.chunks.runFoldMap[Chunk[Byte]](identity))

  /** Decodes a message to a String */
  def decodeString(msg: Message)(implicit defaultCharset: Charset = DefaultCharset): Task[String] =
    msg.bodyAsText.runFoldMap(identity)
}

/** Implementations of the EntityDecoder instances */
trait EntityDecoderInstances {
  import org.http4s.EntityDecoder._

  /////////////////// Instances //////////////////////////////////////////////

  /** Provides a mechanism to fail decoding */
  def error[T](t: Throwable): EntityDecoder[T] = new EntityDecoder[T] {
    override def decode(msg: Message, strict: Boolean): DecodeResult[T] = {
      DecodeResult(msg.body.open.close.run.flatMap(_ => Task.fail(t)))
    }
    override def consumes: Set[MediaRange] = Set.empty
  }

  implicit val binary: EntityDecoder[Chunk[Byte]] = {
    EntityDecoder.decodeBy(MediaRange.`*/*`)(collectBinary)
  }

  implicit def text(implicit defaultCharset: Charset = DefaultCharset): EntityDecoder[String] =
    EntityDecoder.decodeBy(MediaRange.`text/*`)(msg =>
      collectBinary(msg).map(bs => new String(bs.toArray, msg.charset.getOrElse(defaultCharset).nioCharset))
    )

  // File operations // TODO: rewrite these using NIO non blocking FileChannels, and do these make sense as a 'decoder'?
  def binFile(file: File): EntityDecoder[File] =
    EntityDecoder.decodeBy(MediaRange.`*/*`){ msg =>
      val sink = writeOutputStream[Task](Task.delay(new FileOutputStream(file)))
      DecodeResult.success(msg.body.to(sink).run).map(_ => file)
    }

  def textFile(file: File): EntityDecoder[File] =
    EntityDecoder.decodeBy(MediaRange.`text/*`){ msg =>
      val sink = writeOutputStream[Task](Task.delay(new PrintStream(new FileOutputStream(file))))
      DecodeResult.success(msg.body.to(sink).run).map(_ => file)
    }

// TODO fs2 port
/*
  implicit def multipart: EntityDecoder[Multipart] =
    MultipartDecoder.decoder
*/

  /** An entity decoder that ignores the content and returns unit. */
<<<<<<< HEAD
  implicit val void: EntityDecoder[Unit] = EntityDecoder.decodeBy(MediaRange.`*/*`)(msg => 
    DecodeResult.success(msg.body.drain.run)
=======
  implicit val void: EntityDecoder[Unit] = EntityDecoder.decodeBy(MediaRange.`*/*`)(msg =>
    DecodeResult.success(msg.body.kill.run)
>>>>>>> 4b50e35d
  )
}<|MERGE_RESOLUTION|>--- conflicted
+++ resolved
@@ -1,25 +1,17 @@
 package org.http4s
 
-import java.io._
-
-<<<<<<< HEAD
-=======
-import org.xml.sax.{InputSource, SAXParseException}
-import java.io.{File, FileOutputStream}
-import org.http4s.headers.`Content-Type`
-import org.http4s.multipart.{Multipart, MultipartDecoder}
-import scodec.bits.ByteVector
+import java.io.{File, FileOutputStream, PrintStream}
 
 import scala.annotation.implicitNotFound
 import scala.annotation.unchecked.uncheckedVariance
->>>>>>> 4b50e35d
 import scala.util.control.NonFatal
 
 import fs2._
 import fs2.io._
-import org.http4s.headers._
 import org.http4s.batteries._
-import org.http4s.multipart._
+import org.http4s.headers.`Content-Type`
+// TODO fs2 import org.http4s.multipart.{Multipart, MultipartDecoder}
+import scodec.bits.ByteVector
 
 /** A type that can be used to decode a [[Message]]
   * EntityDecoder is used to attempt to decode a [[Message]] returning the
@@ -183,12 +175,7 @@
 */
 
   /** An entity decoder that ignores the content and returns unit. */
-<<<<<<< HEAD
-  implicit val void: EntityDecoder[Unit] = EntityDecoder.decodeBy(MediaRange.`*/*`)(msg => 
+  implicit val void: EntityDecoder[Unit] = EntityDecoder.decodeBy(MediaRange.`*/*`)(msg =>
     DecodeResult.success(msg.body.drain.run)
-=======
-  implicit val void: EntityDecoder[Unit] = EntityDecoder.decodeBy(MediaRange.`*/*`)(msg =>
-    DecodeResult.success(msg.body.kill.run)
->>>>>>> 4b50e35d
   )
 }