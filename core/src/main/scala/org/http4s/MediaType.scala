--- conflicted
+++ resolved
@@ -14,10 +14,6 @@
 import cats.parse.Parser
 import cats.{Eq, Order, Show}
 import org.http4s.headers.MediaRangeAndQValue
-<<<<<<< HEAD
-import org.http4s.parser.Rfc2616BasicRules
-=======
->>>>>>> af845498
 import org.http4s.util.{StringWriter, Writer}
 
 import scala.util.hashing.MurmurHash3
@@ -93,21 +89,12 @@
 
   private[http4s] val mediaTypeExtensionParser: Parser[(String, String)] = {
     import Parser.char
-<<<<<<< HEAD
-    import Rfc2616BasicRules.optWs
-    import org.http4s.internal.parsing.Rfc7230.{quotedString, token}
-=======
     import org.http4s.internal.parsing.Rfc7230.{ows, quotedString, token}
->>>>>>> af845498
 
     val escapedString = "\\\\"
     val unescapedString = "\\"
 
-<<<<<<< HEAD
-    (char(';') *> optWs *> token ~ (char('=') *> token.orElse(quotedString)).?).map {
-=======
     (char(';') *> ows *> token ~ (char('=') *> token.orElse(quotedString)).?).map {
->>>>>>> af845498
       case (s: String, s2: Option[String]) =>
         (s, s2.map(_.replace(escapedString, unescapedString)).getOrElse(""))
     }
