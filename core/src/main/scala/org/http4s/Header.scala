package org.http4s

import parser.HttpParser
import org.joda.time.DateTime
import java.net.InetAddress
import scala.reflect.ClassTag
<<<<<<< HEAD
import com.typesafe.scalalogging.slf4j.Logging
=======
import org.http4s.Headers.RawHeader
>>>>>>> 951f19ab

sealed abstract class HeaderKey[T <: Header : ClassTag] {
  lazy val name = getClass.getName.split("\\.").last.replaceAll("\\$minus", "-").split("\\$").last.replace("\\$$", "").lowercaseEn

  private[this] val runtimeClass = implicitly[ClassTag[T]].runtimeClass

  override def toString: String = name

  def unapply(headers: HeaderCollection): Option[T] =
    (headers find (_ is this) map (_.parsed)).collectFirst(collectHeader)

  def unapplySeq(headers: HeaderCollection): Option[Seq[T]] =
    Some((headers filter (_ is this) map (_.parsed)).collect(collectHeader))

  def from(headers: HeaderCollection): Option[T] = unapply(headers)

  def findIn(headers: HeaderCollection): Seq[T] = unapplySeq(headers) getOrElse Seq.empty

  private[http4s] def collectHeader: PartialFunction[Header, T] = {
    case h if runtimeClass.isInstance(h) => h.asInstanceOf[T]
  }
}

abstract class Header extends Logging {
  def name: String

  def lowercaseName: CiString = name.lowercaseEn

  def value: String

<<<<<<< HEAD
  def is(key: HeaderKey[_]): Boolean = is(key.name)
=======
  def is(key: HeaderKey[_]): Boolean = {
    if (this.isInstanceOf[RawHeader] ||
        key.isInstanceOf[Headers.DefaultHeaderKey]) this.lowercaseName == key.name
    else key._clazz.isAssignableFrom(this.getClass)
  }
>>>>>>> 951f19ab

  def isNot(key: HeaderKey[_]): Boolean = !is(key)

  def is(otherName: CiString) = this.lowercaseName == otherName

  def isNot(otherName: CiString) = !is(otherName)

  override def toString = name + ": " + value

  lazy val parsed: Header = HttpParser.parseHeader(this).fold(_ => this, identity)
}

object Header {
  def unapply(header: Header): Option[(String, String)] = Some((header.lowercaseName, header.value))
}

object Headers {
  class DefaultHeaderKey extends HeaderKey[Header] {
    protected[http4s] override def collectHeader: PartialFunction[Header, Header] = {
      case h => h
    }
  }

  object Accept extends HeaderKey[Accept] {
    def apply(first: MediaRange, more: MediaRange*): Accept = apply(first +: more)
  }
  case class Accept private[http4s] (mediaRanges: Seq[MediaRange]) extends Header {
    def name = "Accept"
<<<<<<< HEAD
    def lowercaseName = "accept".lowercaseEn
=======

>>>>>>> 951f19ab
    def value = mediaRanges.map(_.value).mkString(", ")
  }

  object `Accept-Charset` extends HeaderKey[`Accept-Charset`] {
    def apply(first: CharsetRange, more: CharsetRange*): `Accept-Charset` = apply(first +: more)
  }
  case class `Accept-Charset` private[http4s] (charsetRanges: Seq[CharsetRange]) extends Header {
    def name = "Accept-Charset"
<<<<<<< HEAD
    def lowercaseName = "accept-charset".lowercaseEn
=======

>>>>>>> 951f19ab
    def value = charsetRanges.map(_.value).mkString(", ")
  }

  object `Accept-Encoding` extends HeaderKey[`Accept-Encoding`] {
    def apply(first: ContentCodingRange, more: ContentCodingRange*): `Accept-Encoding` = apply(first +: more)
  }
  case class `Accept-Encoding` private[http4s] (contentCodings: Seq[ContentCodingRange]) extends Header {
    def name = "Accept-Encoding"
<<<<<<< HEAD
    def lowercaseName = "accept-encoding".lowercaseEn
    def value = contentCodings.map(_.value).mkString(", ")
=======

    def value = encodings.map(_.value).mkString(", ")
>>>>>>> 951f19ab
  }

  object `Accept-Language` extends HeaderKey[`Accept-Language`] {
    def apply(first: LanguageRange, more: LanguageRange*): `Accept-Language` = apply(first +: more)
  }
  case class `Accept-Language` private[http4s] (languageRanges: Seq[LanguageRange]) extends Header {
    def name = "Accept-Language"
<<<<<<< HEAD
    def lowercaseName = "accept-language".lowercaseEn
=======

>>>>>>> 951f19ab
    def value = languageRanges.map(_.value).mkString(", ")
  }

  object `Accept-Ranges` extends HeaderKey[`Accept-Ranges`] {
    def apply(first: RangeUnit, more: RangeUnit*): `Accept-Ranges` = apply(first +: more)
  }
  case class `Accept-Ranges` private[http4s] (rangeUnits: Seq[RangeUnit]) extends Header {
    def name = "Accept-Ranges"
<<<<<<< HEAD
    def lowercaseName = "accept-ranges".lowercaseEn
=======

>>>>>>> 951f19ab
    def value = if (rangeUnits.isEmpty) "none" else rangeUnits.mkString(", ")
  }

  object `Accept-Patch` extends DefaultHeaderKey

  object `Access-Control-Allow-Credentials` extends DefaultHeaderKey

  object `Access-Control-Allow-Headers` extends DefaultHeaderKey

  object `Access-Control-Allow-Methods` extends DefaultHeaderKey

  object `Access-Control-Allow-Origin` extends DefaultHeaderKey

  object `Access-Control-Expose-Headers` extends DefaultHeaderKey

  object `Access-Control-Max-Age` extends DefaultHeaderKey

  object `Access-Control-Request-Headers` extends DefaultHeaderKey

  object `Access-Control-Request-Method` extends DefaultHeaderKey

  object Age extends DefaultHeaderKey

  object Allow extends DefaultHeaderKey

  object Authorization extends HeaderKey[Authorization]
  case class Authorization(credentials: Credentials) extends Header {
    def name = "Authorization"
<<<<<<< HEAD
    def lowercaseName = "authorization".lowercaseEn
=======

>>>>>>> 951f19ab
    def value = credentials.value
  }

  object `Cache-Control` extends HeaderKey[`Cache-Control`] {
    def apply(first: CacheDirective, more: CacheDirective*): `Cache-Control` = apply(first +: more)
  }
  case class `Cache-Control` private[http4s] (directives: Seq[CacheDirective]) extends Header {
    def name = "Cache-Control"
<<<<<<< HEAD
    def lowercaseName = "cache-control".lowercaseEn
=======

>>>>>>> 951f19ab
    def value = directives.mkString(", ")
  }

  object Connection extends HeaderKey[Connection] {
    def apply(first: String, more: String*): Connection = apply(first +: more)
  }
  case class Connection private[http4s] (connectionTokens: Seq[String]) extends Header {
    def name = "Connection"
<<<<<<< HEAD
    def lowercaseName = "connection".lowercaseEn
=======

>>>>>>> 951f19ab
    def value = connectionTokens.mkString(", ")
    def hasClose = connectionTokens.exists(_.toLowerCase == "close")
    def hasKeepAlive = connectionTokens.exists(_.toLowerCase == "keep-alive")
  }

  object `Content-Base` extends DefaultHeaderKey

  object `Content-Disposition` extends HeaderKey[`Content-Disposition`]
  // see http://tools.ietf.org/html/rfc2183
  case class `Content-Disposition`(dispositionType: String, parameters: Map[String, String]) extends Header {
    def name = "Content-Disposition"
<<<<<<< HEAD
    def lowercaseName = "content-disposition".lowercaseEn
=======

>>>>>>> 951f19ab
    def value = parameters.map(p => "; " + p._1 + "=\"" + p._2 + '"').mkString(dispositionType, "", "")
  }

  object `Content-Encoding` extends HeaderKey[`Content-Encoding`]
  case class `Content-Encoding`(contentCoding: ContentCoding) extends Header {
    def name = "Content-Encoding"
<<<<<<< HEAD
    def lowercaseName = "content-encoding".lowercaseEn
    def value = contentCoding.value
=======

    def value = encoding.value
  }

  object ContentLanguage extends DefaultHeaderKey {
    override val name: CiString = "Content-Language".lowercaseEn
>>>>>>> 951f19ab
  }

  object `Content-Language` extends DefaultHeaderKey

  object `Content-Length` extends HeaderKey[`Content-Length`]
  case class `Content-Length`(length: Int) extends Header {
    def name = "Content-Length"
<<<<<<< HEAD
    def lowercaseName = "content-length".lowercaseEn
=======

>>>>>>> 951f19ab
    def value = length.toString
  }

  object `Content-Location` extends DefaultHeaderKey

  object `Content-Transfer-Encoding` extends DefaultHeaderKey

  object `Content-MD5` extends DefaultHeaderKey

  object `Content-Range` extends DefaultHeaderKey

  object `Content-Type` extends HeaderKey[`Content-Type`]
  case class `Content-Type`(contentType: ContentType) extends Header {
    def name = "Content-Type"
<<<<<<< HEAD
    def lowercaseName = "content-type".lowercaseEn
=======

>>>>>>> 951f19ab
    def value = contentType.value
  }

  object Cookie extends HeaderKey[Cookie] {
    def apply(first: org.http4s.Cookie, more: org.http4s.Cookie*): Cookie = apply(first +: more)
  }
  case class Cookie private[http4s] (cookies: Seq[org.http4s.Cookie]) extends Header {
    def name = "Cookie"
<<<<<<< HEAD
    def lowercaseName = "cookie".lowercaseEn
=======

>>>>>>> 951f19ab
    def value = cookies.mkString("; ")
  }

  object Date extends HeaderKey[Date]
  case class Date(date: DateTime) extends Header {
    def name = "Date"
<<<<<<< HEAD
    def lowercaseName = "date".lowercaseEn
=======

>>>>>>> 951f19ab
    def value = date.formatRfc1123
  }

  object ETag extends DefaultHeaderKey

  object Expect extends DefaultHeaderKey

  object Expires extends DefaultHeaderKey

  object From extends DefaultHeaderKey

  object `Front-End-Https` extends DefaultHeaderKey

  object Host extends HeaderKey[Host] {
    def apply(host: String, port: Int): Host = apply(host, Some(port))
  }
  case class Host (host: String, port: Option[Int] = None) extends Header {
    def name = "Host"
<<<<<<< HEAD
    def lowercaseName = "host".lowercaseEn
=======

>>>>>>> 951f19ab
    def value = port.map(host + ':' + _).getOrElse(host)
  }

  object `If-Match` extends DefaultHeaderKey

  object `If-Modified-Since` extends DefaultHeaderKey

  object `If-None-Match` extends DefaultHeaderKey

  object `If-Range` extends DefaultHeaderKey

  object `If-Unmodified-Since` extends DefaultHeaderKey

  object `Last-Modified` extends HeaderKey[`Last-Modified`]
  case class `Last-Modified`(date: DateTime) extends Header {
    def name = "Last-Modified"
<<<<<<< HEAD
    def lowercaseName = "last-modified".lowercaseEn
=======

>>>>>>> 951f19ab
    def value = date.formatRfc1123
  }

  object Location extends HeaderKey[Location]

  case class Location(absoluteUri: String) extends Header {
    def name = "Location"
<<<<<<< HEAD
    def lowercaseName = "location".lowercaseEn
=======

>>>>>>> 951f19ab
    def value = absoluteUri
  }

  object `Max-Forwards` extends DefaultHeaderKey

  object Origin extends DefaultHeaderKey

  object Pragma extends DefaultHeaderKey

  object `Proxy-Authenticate` extends DefaultHeaderKey

  object `Proxy-Authorization` extends DefaultHeaderKey

  object Range extends DefaultHeaderKey

  object Referer extends DefaultHeaderKey

  object `Retry-After` extends DefaultHeaderKey

  object `Sec-WebSocket-Key` extends DefaultHeaderKey

  object `Sec-WebSocket-Key1` extends DefaultHeaderKey

  object `Sec-WebSocket-Key2` extends DefaultHeaderKey

  object `Sec-WebSocket-Location` extends DefaultHeaderKey

  object `Sec-WebSocket-Origin` extends DefaultHeaderKey

  object `Sec-WebSocket-Protocol` extends DefaultHeaderKey

  object `Sec-WebSocket-Version` extends DefaultHeaderKey

  object `Sec-WebSocket-Accept` extends DefaultHeaderKey

  object Server extends DefaultHeaderKey

  object `Set-Cookie` extends HeaderKey[`Set-Cookie`]
  case class `Set-Cookie`(cookie: org.http4s.Cookie) extends Header {
    def name = "Set-Cookie"
<<<<<<< HEAD
    def lowercaseName = "set-cookie".lowercaseEn
=======

>>>>>>> 951f19ab
    def value = cookie.value
  }

  object `Set-Cookie2` extends DefaultHeaderKey

  object `TE` extends DefaultHeaderKey

  object `Trailer` extends DefaultHeaderKey

  object `Transfer-Encoding` extends HeaderKey[`Transfer-Encoding`]
  case class `Transfer-Encoding`(coding: ContentCoding) extends Header {
    def name = "Transfer-Encoding"
<<<<<<< HEAD
    def lowercaseName = "transfer-encoding".lowercaseEn
=======

>>>>>>> 951f19ab
    def value = coding.value
  }

  object Upgrade extends DefaultHeaderKey

  object `User-Agent` extends DefaultHeaderKey

  object Vary extends DefaultHeaderKey

  object Via extends DefaultHeaderKey

  object Warning extends DefaultHeaderKey

  object `WebSocket-Location` extends DefaultHeaderKey

  object `WebSocket-Origin` extends DefaultHeaderKey

  object `WebSocket-Protocol` extends DefaultHeaderKey

  object `WWW-Authenticate` extends HeaderKey[`WWW-Authenticate`] {
    def apply(first: Challenge, more: Challenge*): `WWW-Authenticate` = apply(first +: more)
  }
  case class `WWW-Authenticate` private[http4s] (challenges: Seq[Challenge]) extends Header {
    def name = "WWW-Authenticate"
<<<<<<< HEAD
    def lowercaseName = "www-authenticate".lowercaseEn
=======

>>>>>>> 951f19ab
    def value = challenges.mkString(", ")
  }

  object `X-Forwarded-For` extends HeaderKey[`X-Forwarded-For`] {
    def apply(first: InetAddress, more: InetAddress*): `X-Forwarded-For` = apply((first +: more).map(Some(_)))
  }
  case class `X-Forwarded-For` private[http4s] (ips: Seq[Option[InetAddress]]) extends Header {
    def name = "X-Forwarded-For"
<<<<<<< HEAD
    def lowercaseName = "x-forwarded-for".lowercaseEn
=======

>>>>>>> 951f19ab
    def value = ips.map(_.fold("unknown")(_.getHostAddress)).mkString(", ")
  }

  object `X-Forwarded-Proto` extends DefaultHeaderKey

  object `X-Powered-By` extends DefaultHeaderKey

  case class RawHeader(name: String, value: String) extends Header {
<<<<<<< HEAD
    val lowercaseName = name.lowercaseEn
=======
    override lazy val parsed: Header = HttpParser.parseHeader(this).fold(_ => this, identity)
  }

  object Key {

    def apply[T <: Header : ClassTag](nm: String, collector: PartialFunction[Header, T]): HeaderKey[T] = new HeaderKey[T] {
      override val name: CiString = nm.lowercaseEn

      protected[this] override def collectHeader: PartialFunction[Header, T] = collector
    }

    def apply(nm: String): HeaderKey[Header] = new DefaultHeaderKey {
      override val name: CiString = nm.lowercaseEn
    }
>>>>>>> 951f19ab
  }
}<|MERGE_RESOLUTION|>--- conflicted
+++ resolved
@@ -4,16 +4,13 @@
 import org.joda.time.DateTime
 import java.net.InetAddress
 import scala.reflect.ClassTag
-<<<<<<< HEAD
 import com.typesafe.scalalogging.slf4j.Logging
-=======
 import org.http4s.Headers.RawHeader
->>>>>>> 951f19ab
 
 sealed abstract class HeaderKey[T <: Header : ClassTag] {
   lazy val name = getClass.getName.split("\\.").last.replaceAll("\\$minus", "-").split("\\$").last.replace("\\$$", "").lowercaseEn
 
-  private[this] val runtimeClass = implicitly[ClassTag[T]].runtimeClass
+  private[http4s] val runtimeClass = implicitly[ClassTag[T]].runtimeClass
 
   override def toString: String = name
 
@@ -39,15 +36,11 @@
 
   def value: String
 
-<<<<<<< HEAD
-  def is(key: HeaderKey[_]): Boolean = is(key.name)
-=======
   def is(key: HeaderKey[_]): Boolean = {
     if (this.isInstanceOf[RawHeader] ||
         key.isInstanceOf[Headers.DefaultHeaderKey]) this.lowercaseName == key.name
-    else key._clazz.isAssignableFrom(this.getClass)
-  }
->>>>>>> 951f19ab
+    else key.runtimeClass.isAssignableFrom(this.getClass)
+  }
 
   def isNot(key: HeaderKey[_]): Boolean = !is(key)
 
@@ -76,11 +69,6 @@
   }
   case class Accept private[http4s] (mediaRanges: Seq[MediaRange]) extends Header {
     def name = "Accept"
-<<<<<<< HEAD
-    def lowercaseName = "accept".lowercaseEn
-=======
-
->>>>>>> 951f19ab
     def value = mediaRanges.map(_.value).mkString(", ")
   }
 
@@ -89,11 +77,6 @@
   }
   case class `Accept-Charset` private[http4s] (charsetRanges: Seq[CharsetRange]) extends Header {
     def name = "Accept-Charset"
-<<<<<<< HEAD
-    def lowercaseName = "accept-charset".lowercaseEn
-=======
-
->>>>>>> 951f19ab
     def value = charsetRanges.map(_.value).mkString(", ")
   }
 
@@ -102,13 +85,7 @@
   }
   case class `Accept-Encoding` private[http4s] (contentCodings: Seq[ContentCodingRange]) extends Header {
     def name = "Accept-Encoding"
-<<<<<<< HEAD
-    def lowercaseName = "accept-encoding".lowercaseEn
     def value = contentCodings.map(_.value).mkString(", ")
-=======
-
-    def value = encodings.map(_.value).mkString(", ")
->>>>>>> 951f19ab
   }
 
   object `Accept-Language` extends HeaderKey[`Accept-Language`] {
@@ -116,11 +93,6 @@
   }
   case class `Accept-Language` private[http4s] (languageRanges: Seq[LanguageRange]) extends Header {
     def name = "Accept-Language"
-<<<<<<< HEAD
-    def lowercaseName = "accept-language".lowercaseEn
-=======
-
->>>>>>> 951f19ab
     def value = languageRanges.map(_.value).mkString(", ")
   }
 
@@ -129,11 +101,6 @@
   }
   case class `Accept-Ranges` private[http4s] (rangeUnits: Seq[RangeUnit]) extends Header {
     def name = "Accept-Ranges"
-<<<<<<< HEAD
-    def lowercaseName = "accept-ranges".lowercaseEn
-=======
-
->>>>>>> 951f19ab
     def value = if (rangeUnits.isEmpty) "none" else rangeUnits.mkString(", ")
   }
 
@@ -162,11 +129,6 @@
   object Authorization extends HeaderKey[Authorization]
   case class Authorization(credentials: Credentials) extends Header {
     def name = "Authorization"
-<<<<<<< HEAD
-    def lowercaseName = "authorization".lowercaseEn
-=======
-
->>>>>>> 951f19ab
     def value = credentials.value
   }
 
@@ -175,11 +137,6 @@
   }
   case class `Cache-Control` private[http4s] (directives: Seq[CacheDirective]) extends Header {
     def name = "Cache-Control"
-<<<<<<< HEAD
-    def lowercaseName = "cache-control".lowercaseEn
-=======
-
->>>>>>> 951f19ab
     def value = directives.mkString(", ")
   }
 
@@ -188,11 +145,6 @@
   }
   case class Connection private[http4s] (connectionTokens: Seq[String]) extends Header {
     def name = "Connection"
-<<<<<<< HEAD
-    def lowercaseName = "connection".lowercaseEn
-=======
-
->>>>>>> 951f19ab
     def value = connectionTokens.mkString(", ")
     def hasClose = connectionTokens.exists(_.toLowerCase == "close")
     def hasKeepAlive = connectionTokens.exists(_.toLowerCase == "keep-alive")
@@ -204,28 +156,13 @@
   // see http://tools.ietf.org/html/rfc2183
   case class `Content-Disposition`(dispositionType: String, parameters: Map[String, String]) extends Header {
     def name = "Content-Disposition"
-<<<<<<< HEAD
-    def lowercaseName = "content-disposition".lowercaseEn
-=======
-
->>>>>>> 951f19ab
     def value = parameters.map(p => "; " + p._1 + "=\"" + p._2 + '"').mkString(dispositionType, "", "")
   }
 
   object `Content-Encoding` extends HeaderKey[`Content-Encoding`]
   case class `Content-Encoding`(contentCoding: ContentCoding) extends Header {
     def name = "Content-Encoding"
-<<<<<<< HEAD
-    def lowercaseName = "content-encoding".lowercaseEn
     def value = contentCoding.value
-=======
-
-    def value = encoding.value
-  }
-
-  object ContentLanguage extends DefaultHeaderKey {
-    override val name: CiString = "Content-Language".lowercaseEn
->>>>>>> 951f19ab
   }
 
   object `Content-Language` extends DefaultHeaderKey
@@ -233,11 +170,6 @@
   object `Content-Length` extends HeaderKey[`Content-Length`]
   case class `Content-Length`(length: Int) extends Header {
     def name = "Content-Length"
-<<<<<<< HEAD
-    def lowercaseName = "content-length".lowercaseEn
-=======
-
->>>>>>> 951f19ab
     def value = length.toString
   }
 
@@ -252,11 +184,6 @@
   object `Content-Type` extends HeaderKey[`Content-Type`]
   case class `Content-Type`(contentType: ContentType) extends Header {
     def name = "Content-Type"
-<<<<<<< HEAD
-    def lowercaseName = "content-type".lowercaseEn
-=======
-
->>>>>>> 951f19ab
     def value = contentType.value
   }
 
@@ -265,22 +192,12 @@
   }
   case class Cookie private[http4s] (cookies: Seq[org.http4s.Cookie]) extends Header {
     def name = "Cookie"
-<<<<<<< HEAD
-    def lowercaseName = "cookie".lowercaseEn
-=======
-
->>>>>>> 951f19ab
     def value = cookies.mkString("; ")
   }
 
   object Date extends HeaderKey[Date]
   case class Date(date: DateTime) extends Header {
     def name = "Date"
-<<<<<<< HEAD
-    def lowercaseName = "date".lowercaseEn
-=======
-
->>>>>>> 951f19ab
     def value = date.formatRfc1123
   }
 
@@ -299,11 +216,6 @@
   }
   case class Host (host: String, port: Option[Int] = None) extends Header {
     def name = "Host"
-<<<<<<< HEAD
-    def lowercaseName = "host".lowercaseEn
-=======
-
->>>>>>> 951f19ab
     def value = port.map(host + ':' + _).getOrElse(host)
   }
 
@@ -320,11 +232,6 @@
   object `Last-Modified` extends HeaderKey[`Last-Modified`]
   case class `Last-Modified`(date: DateTime) extends Header {
     def name = "Last-Modified"
-<<<<<<< HEAD
-    def lowercaseName = "last-modified".lowercaseEn
-=======
-
->>>>>>> 951f19ab
     def value = date.formatRfc1123
   }
 
@@ -332,11 +239,6 @@
 
   case class Location(absoluteUri: String) extends Header {
     def name = "Location"
-<<<<<<< HEAD
-    def lowercaseName = "location".lowercaseEn
-=======
-
->>>>>>> 951f19ab
     def value = absoluteUri
   }
 
@@ -377,11 +279,6 @@
   object `Set-Cookie` extends HeaderKey[`Set-Cookie`]
   case class `Set-Cookie`(cookie: org.http4s.Cookie) extends Header {
     def name = "Set-Cookie"
-<<<<<<< HEAD
-    def lowercaseName = "set-cookie".lowercaseEn
-=======
-
->>>>>>> 951f19ab
     def value = cookie.value
   }
 
@@ -394,11 +291,6 @@
   object `Transfer-Encoding` extends HeaderKey[`Transfer-Encoding`]
   case class `Transfer-Encoding`(coding: ContentCoding) extends Header {
     def name = "Transfer-Encoding"
-<<<<<<< HEAD
-    def lowercaseName = "transfer-encoding".lowercaseEn
-=======
-
->>>>>>> 951f19ab
     def value = coding.value
   }
 
@@ -423,11 +315,6 @@
   }
   case class `WWW-Authenticate` private[http4s] (challenges: Seq[Challenge]) extends Header {
     def name = "WWW-Authenticate"
-<<<<<<< HEAD
-    def lowercaseName = "www-authenticate".lowercaseEn
-=======
-
->>>>>>> 951f19ab
     def value = challenges.mkString(", ")
   }
 
@@ -436,11 +323,6 @@
   }
   case class `X-Forwarded-For` private[http4s] (ips: Seq[Option[InetAddress]]) extends Header {
     def name = "X-Forwarded-For"
-<<<<<<< HEAD
-    def lowercaseName = "x-forwarded-for".lowercaseEn
-=======
-
->>>>>>> 951f19ab
     def value = ips.map(_.fold("unknown")(_.getHostAddress)).mkString(", ")
   }
 
@@ -448,24 +330,5 @@
 
   object `X-Powered-By` extends DefaultHeaderKey
 
-  case class RawHeader(name: String, value: String) extends Header {
-<<<<<<< HEAD
-    val lowercaseName = name.lowercaseEn
-=======
-    override lazy val parsed: Header = HttpParser.parseHeader(this).fold(_ => this, identity)
-  }
-
-  object Key {
-
-    def apply[T <: Header : ClassTag](nm: String, collector: PartialFunction[Header, T]): HeaderKey[T] = new HeaderKey[T] {
-      override val name: CiString = nm.lowercaseEn
-
-      protected[this] override def collectHeader: PartialFunction[Header, T] = collector
-    }
-
-    def apply(nm: String): HeaderKey[Header] = new DefaultHeaderKey {
-      override val name: CiString = nm.lowercaseEn
-    }
->>>>>>> 951f19ab
-  }
+  case class RawHeader(name: String, value: String) extends Header
 }