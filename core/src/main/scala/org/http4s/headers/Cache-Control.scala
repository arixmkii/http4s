/*
 * Copyright 2013 http4s.org
 *
 * Licensed under the Apache License, Version 2.0 (the "License");
 * you may not use this file except in compliance with the License.
 * You may obtain a copy of the License at
 *
 *     http://www.apache.org/licenses/LICENSE-2.0
 *
 * Unless required by applicable law or agreed to in writing, software
 * distributed under the License is distributed on an "AS IS" BASIS,
 * WITHOUT WARRANTIES OR CONDITIONS OF ANY KIND, either express or implied.
 * See the License for the specific language governing permissions and
 * limitations under the License.
 */

package org.http4s
package headers

import cats.data.NonEmptyList
import java.util.concurrent.TimeUnit
import org.http4s.CacheDirective._
import org.typelevel.ci.CIString
import cats.parse._
import org.http4s.internal.parsing.{Rfc2616, Rfc7230}
<<<<<<< HEAD
import org.http4s.parser.{AdditionalRules, Rfc2616BasicRules}
=======
import org.http4s.parser.{AdditionalRules}
>>>>>>> af845498
import scala.concurrent.duration._

object `Cache-Control` extends HeaderKey.Internal[`Cache-Control`] with HeaderKey.Recurring {
  override def parse(s: String): ParseResult[`Cache-Control`] =
    ParseResult.fromParser(parser, "Invalid Cache-Control header")(s)

  private[http4s] val FieldNames: Parser[NonEmptyList[String]] =
<<<<<<< HEAD
    Rfc7230.quotedString.repSep(Rfc2616BasicRules.listSep)
=======
    Rfc7230.quotedString.repSep(Rfc7230.listSep)
>>>>>>> af845498
  private[http4s] val DeltaSeconds: Parser[Duration] =
    AdditionalRules.NonNegativeLong.map(Duration(_, TimeUnit.SECONDS))

  private[http4s] val CacheDirective: Parser[CacheDirective] =
    Parser.oneOf(
      (Parser.ignoreCase("no-cache") *> (Parser.string("=") *> FieldNames).?).map { fn =>
        `no-cache`(fn.map(_.map(CIString(_)).toList).getOrElse(Nil))
      } ::
        Parser.ignoreCase("no-store").as(`no-store`) ::
        Parser.ignoreCase("no-transform").as(`no-transform`) ::
        Parser.ignoreCase("max-age=") *> DeltaSeconds.map(s => `max-age`(s)) ::
        Parser.ignoreCase("max-stale") *> (Parser.string("=") *> DeltaSeconds).?.map(s =>
          `max-stale`(s)) ::
        Parser.ignoreCase("min-fresh=") *> DeltaSeconds.map(s => `min-fresh`(s)) ::
        Parser.ignoreCase("only-if-cached").as(`only-if-cached`) ::
        Parser.ignoreCase("public").as(`public`) ::
        (Parser.ignoreCase("private") *> (Parser.string("=") *> FieldNames).?.map { fn =>
          `private`(fn.map(_.map(CIString(_)).toList).getOrElse(Nil))
        }) ::
        Parser.ignoreCase("must-revalidate").as(`must-revalidate`) ::
        Parser.ignoreCase("proxy-revalidate").as(`proxy-revalidate`) ::
        Parser.ignoreCase("s-maxage=") *> DeltaSeconds.map(s => `s-maxage`(s)) ::
        Parser.ignoreCase("stale-if-error=") *> DeltaSeconds.map(s => `stale-if-error`(s)) ::
        Parser.ignoreCase("stale-while-revalidate=") *> DeltaSeconds.map(s =>
          `stale-while-revalidate`(s)) ::
        (Rfc2616.token ~ (Parser.string("=") *> (Rfc2616.token | Rfc7230.quotedString)).?).map({
          case (name: String, arg: Option[String]) =>
            org.http4s.CacheDirective(CIString(name), arg)
        }) :: Nil
    )
  private[http4s] val parser: Parser[`Cache-Control`] =
<<<<<<< HEAD
    CacheDirective.repSep(Rfc2616BasicRules.listSep).map(`Cache-Control`(_))
=======
    CacheDirective.repSep(Rfc7230.listSep).map(`Cache-Control`(_))
>>>>>>> af845498
}

final case class `Cache-Control`(values: NonEmptyList[CacheDirective])
    extends Header.RecurringRenderable {
  override def key: `Cache-Control`.type = `Cache-Control`
  type Value = CacheDirective
}<|MERGE_RESOLUTION|>--- conflicted
+++ resolved
@@ -23,11 +23,7 @@
 import org.typelevel.ci.CIString
 import cats.parse._
 import org.http4s.internal.parsing.{Rfc2616, Rfc7230}
-<<<<<<< HEAD
-import org.http4s.parser.{AdditionalRules, Rfc2616BasicRules}
-=======
 import org.http4s.parser.{AdditionalRules}
->>>>>>> af845498
 import scala.concurrent.duration._
 
 object `Cache-Control` extends HeaderKey.Internal[`Cache-Control`] with HeaderKey.Recurring {
@@ -35,11 +31,7 @@
     ParseResult.fromParser(parser, "Invalid Cache-Control header")(s)
 
   private[http4s] val FieldNames: Parser[NonEmptyList[String]] =
-<<<<<<< HEAD
-    Rfc7230.quotedString.repSep(Rfc2616BasicRules.listSep)
-=======
     Rfc7230.quotedString.repSep(Rfc7230.listSep)
->>>>>>> af845498
   private[http4s] val DeltaSeconds: Parser[Duration] =
     AdditionalRules.NonNegativeLong.map(Duration(_, TimeUnit.SECONDS))
 
@@ -71,11 +63,7 @@
         }) :: Nil
     )
   private[http4s] val parser: Parser[`Cache-Control`] =
-<<<<<<< HEAD
-    CacheDirective.repSep(Rfc2616BasicRules.listSep).map(`Cache-Control`(_))
-=======
     CacheDirective.repSep(Rfc7230.listSep).map(`Cache-Control`(_))
->>>>>>> af845498
 }
 
 final case class `Cache-Control`(values: NonEmptyList[CacheDirective])
