/*
 * Copyright 2013 http4s.org
 *
 * Licensed under the Apache License, Version 2.0 (the "License");
 * you may not use this file except in compliance with the License.
 * You may obtain a copy of the License at
 *
 *     http://www.apache.org/licenses/LICENSE-2.0
 *
 * Unless required by applicable law or agreed to in writing, software
 * distributed under the License is distributed on an "AS IS" BASIS,
 * WITHOUT WARRANTIES OR CONDITIONS OF ANY KIND, either express or implied.
 * See the License for the specific language governing permissions and
 * limitations under the License.
 */

package org.http4s.headers

import cats.data.NonEmptyList
import cats.parse.{Numbers, Parser0, Rfc5234, Parser => P}
import cats.syntax.either._
import com.comcast.ip4s.{Ipv4Address, Ipv6Address}
import java.net.{Inet4Address, Inet6Address}
import java.nio.ByteBuffer
import java.util.Locale
import org.http4s._
import org.http4s.util.{Renderable, Writer}
import org.http4s.internal.parsing.{Rfc3986, Rfc7230}
import scala.util.Try

object Forwarded
    extends HeaderKey.Internal[Forwarded]
    with HeaderKey.Recurring
    with ForwardedRenderers {

  final case class Node(nodeName: Node.Name, nodePort: Option[Node.Port] = None)

  protected[http4s] val NodeNameIpv4 = Node.Name.Ipv4

  object Node {
    def apply(nodeName: Name, nodePort: Port): Node = apply(nodeName, Some(nodePort))

    sealed trait Name { self: Product => }

    object Name {
      case class Ipv4(address: Ipv4Address) extends Name
      case class Ipv6(address: Ipv6Address) extends Name
      case object Unknown extends Name

      def ofInet4Address(address: Inet4Address): Name =
        // TODO Use this once released: https://github.com/Comcast/ip4s/blob/4c799aa81d24f0d097daec8cd6f8fc029ed4ad3e/jvm/src/main/scala/com/comcast/ip4s/IpAddressPlatform.scala#L44
        Ipv4(Ipv4Address.fromBytes(address.getAddress).get)
      def ofIpv4Address(a: Byte, b: Byte, c: Byte, d: Byte): Name = Ipv4(
        Ipv4Address.fromBytes(a.toInt, b.toInt, c.toInt, d.toInt))

      def ofInet6Address(address: Inet6Address): Name =
        // TODO After release, replace with https://github.com/Comcast/ip4s/blob/4c799aa81d24f0d097daec8cd6f8fc029ed4ad3e/jvm/src/main/scala/com/comcast/ip4s/IpAddressPlatform.scala#L58
        Ipv6(Ipv6Address.fromBytes(address.getAddress).get)

      def ofIpv6Address(
          a: Short,
          b: Short,
          c: Short,
          d: Short,
          e: Short,
          f: Short,
          g: Short,
          h: Short): Name = {
        val bb = ByteBuffer.allocate(16)
        bb.putShort(a)
        bb.putShort(b)
        bb.putShort(c)
        bb.putShort(d)
        bb.putShort(e)
        bb.putShort(f)
        bb.putShort(g)
        bb.putShort(h)
        Ipv6(Ipv6Address.fromBytes(bb.array).get)
      }
    }

    sealed trait Port { self: Product => }

    object Port {
      final case class Numeric(value: Int) extends Port {
        override def productPrefix: String = "Port"
      }

      def fromInt(num: Int): ParseResult[Port] =
        checkPortNum(num).toLeft(Numeric(num))

      def unapply(port: Port): Option[Int] =
        PartialFunction.condOpt(port) { case Numeric(num) => num }
    }

    /** Opaque type for obfuscated identifiers.
      *
      * @param value obfuscated identifier with leading '_' (underscore) symbol.
      *
      * @see [[https://tools.ietf.org/html/rfc7239#section-6.3 RFC 7239, Section 6.3, Obfuscated Identifier]]
      */
    sealed abstract case class Obfuscated private (value: String) extends Name with Port

    object Obfuscated {
      val parser: P[Obfuscated] =
        (P.char('_') ~ (P.oneOf(List(Rfc5234.alpha, Rfc5234.digit, P.charIn("._-"))).rep(1))).string
          .map(Obfuscated.apply)

      def fromString(s: String): ParseResult[Obfuscated] =
        parser.parseAll(s).left.map { e =>
          ParseFailure(s"invalid obfuscated value '$s'", e.toString)
        }

      /** Unsafe constructor for internal use only. */
      private[http4s] def apply(s: String): Obfuscated = new Obfuscated(s) {}
    }

    def fromString(s: String): ParseResult[Node] =
      parser.parseAll(s).left.map { e =>
        ParseFailure(s"invalid node '$s'", e.toString)
      }

    val parser: P[Node] = {
      // https://tools.ietf.org/html/rfc7239#section-4

      def modelNodePortFromString(str: String): Option[Node.Port] =
        Try(Integer.parseUnsignedInt(str)).toOption.flatMap(Node.Port.fromInt(_).toOption)

      // node-port = port / obfport
      // port      = 1*5DIGIT
      // obfport   = "_" 1*(ALPHA / DIGIT / "." / "_" / "-")
      val nodePort: P[Node.Port] =
        Numbers.digits
          // is it worth it to consume only up to 5 chars or just let it fail later?
          .mapFilter(digits => modelNodePortFromString(digits))
          .orElse(Obfuscated.parser)

      // nodename = IPv4address / "[" IPv6address "]" / "unknown" / obfnode
      // obfnode  = "_" 1*( ALPHA / DIGIT / "." / "_" / "-")
      val nodeName: P[Node.Name] =
        P.oneOf[Node.Name](
          List(
<<<<<<< HEAD
            Ipv4Address.parser.map(Node.Name.Ipv4.apply),
            Ipv6Address.parser
=======
            Rfc3986.ipv4Address.map(Node.Name.Ipv4),
            Rfc3986.ipv6Address
>>>>>>> 27489840
              .between(P.char('['), P.char(']'))
              .map(Node.Name.Ipv6.apply),
            P.string("unknown").as(Node.Name.Unknown),
            Obfuscated.parser
          )
        )

      // node = nodename [ ":" node-port ]
      (nodeName ~ (P.char(':') *> nodePort).?)
        .map { case (n, p) => Node(n, p) }
    }
  }

  sealed abstract case class Host private (host: Uri.Host, port: Option[Int])

  object Host {
    private[this] def apply(host: Uri.Host, port: Option[Int]) = new Host(host, port) {}

    /** Creates [[Host]] from [[Uri.Host]].
      * Assumes that the latter is always valid so no further validation is necessary.
      */
    def ofHost(uriHost: Uri.Host): Host = apply(uriHost, None)

    /** Creates [[Host]] from [[Uri.Host]] and port number.
      * Validates the latter and returns [[ParseFailure]] if it is invalid.
      */
    def fromHostAndPort(uriHost: Uri.Host, port: Int): ParseResult[Host] =
      checkPortNum(port).toLeft(apply(uriHost, Some(port)))

    /** Creates [[Host]] from [[Uri.Host]] and optional port number.
      * For internal use in parsers in generators only.
      */
    private[http4s] def fromHostAndMaybePort(
        uriHost: Uri.Host,
        port: Option[Int]): ParseResult[Host] =
      port.fold(ofHost(uriHost).asRight[ParseFailure])(fromHostAndPort(uriHost, _))

    /** Creates [[Host]] from [[Uri.host]] and [[Uri.port]] parts of the given [[Uri]].
      */
    def fromUri(uri: Uri): ParseResult[Host] =
      uri.host.toRight(Failures.missingHost(uri)).flatMap(fromHostAndMaybePort(_, uri.port))

    /** Parses host and optional port number from the given string according to RFC3986.
      */
    def fromString(s: String): ParseResult[Host] =
      parser.parseAll(s).left.map { e =>
        ParseFailure(s"invalid host '$s'", e.toString)
      }

    val parser: Parser0[Host] = {
      // this is awkward but the spec allows an empty port number
      val port: P[Option[Int]] = Numbers.digits
        .mapFilter { s =>
          if (s.isEmpty) Some(None)
          else {
            try {
              val i = s.toInt
              if (i <= PortMax) Some(Some(i)) else None
            } catch { case _: NumberFormatException => None }
          }
        }

      // ** RFC7230 **
      // Host     = uri-host [ ":" port ]
      // uri-host = <host, see [RFC3986], Section 3.2.2>
      // port     = <port, see [RFC3986], Section 3.2.3>

      // ** RFC3986 **
      // port = *DIGIT
      (Uri.Parser.host ~ (P.char(':') *> port).?)
        .map { case (h, p) => apply(h, p.flatten) }
    }
  }

  type Proto = Uri.Scheme
  val Proto: Uri.Scheme.type = Uri.Scheme

  sealed trait Element extends Renderable { self: Product =>
    def maybeBy: Option[Node]
    def maybeFor: Option[Node]
    def maybeHost: Option[Host]
    def maybeProto: Option[Proto]

    def withBy(value: Node): Element
    def withFor(value: Node): Element
    def withHost(value: Host): Element
    def withProto(value: Proto): Element

    override def render(writer: Writer): writer.type = renderElement(writer, this)
  }

  /** Enables the following construction syntax (which preserves type safety and consistency):
    * {{{
    *   Element
    *     .fromBy(<by-node>)
    *     .withFor(<for-node>)
    *     .withHost(<host>)
    *     .withProto(<schema>)`
    * }}}
    */
  object Element {
    // Since at least one of the fields must be set to `Some`,
    // the `Element` trait implementation is hidden.
    private[this] final case class C(
        maybeBy: Option[Node] = None,
        maybeFor: Option[Node] = None,
        maybeHost: Option[Host] = None,
        maybeProto: Option[Proto] = None)
        extends Element {

      def withBy(value: Node): Element = copy(maybeBy = Some(value))
      def withFor(value: Node): Element = copy(maybeFor = Some(value))
      def withHost(value: Host): Element = copy(maybeHost = Some(value))
      def withProto(value: Proto): Element = copy(maybeProto = Some(value))

      override def productPrefix: String = "Element"
    }

    def fromBy(value: Node): Element = C(maybeBy = Some(value))
    def fromFor(value: Node): Element = C(maybeFor = Some(value))
    def fromHost(value: Host): Element = C(maybeHost = Some(value))
    def fromProto(value: Proto): Element = C(maybeProto = Some(value))

    def unapply(elem: Element): Option[(Option[Node], Option[Node], Option[Host], Option[Proto])] =
      Some((elem.maybeBy, elem.maybeFor, elem.maybeHost, elem.maybeProto))
  }

  final val PortMin = 0
  final val PortMax = 65535

  private def checkPortNum(portNum: Int): Option[ParseFailure] =
    if ((portNum >= PortMin) && (portNum <= PortMax))
      None
    else
      Some(Failures.invalidPortNum(portNum))

  private object Failures {
    def invalidPortNum(num: Int) =
      ParseFailure("invalid port number", s"port $num is not in range $PortMin..$PortMax")
    def missingHost(uri: Uri) =
      ParseFailure("missing host", s"no host defined in the URI '$uri'")
  }

  override def parse(s: String): ParseResult[Forwarded] =
    parser.parseAll(s).left.map { e =>
      ParseFailure("Invalid header", e.toString)
    }

  private val parser: P[Forwarded] = {
    // https://tools.ietf.org/html/rfc7239#section-4

    // A utility so that we can decode multiple pairs and join them in a single element
    trait Pair {
      def create: Element
      def merge(e: Element): Element
    }

    object Pair {
      def apply(c: Element, m: Element => Element): Pair = new Pair {
        override def create: Element = c
        override def merge(e: Element): Element = m(e)
      }
    }

    def quoted[A](p: Parser0[A]): P[A] =
      Rfc7230.token
        .orElse(Rfc7230.quotedString)
        .flatMap(str =>
          p.parseAll(str)
            .fold(_ => P.fail[A], P.pure)) // this looks not very good

    // forwarded-pair = token "=" value
    // The syntax of a "by" value, after potential quoted-string unescaping
    // conforms to the "node" ABNF
    // The syntax of a "for" value, after potential quoted-string
    // unescaping, conforms to the "node" ABNF
    // The syntax for a "host" value, after potential quoted-string
    // unescaping, MUST conform to the Host ABNF described in Section 5.4 of
    // [RFC7230].
    // The syntax of a "proto" value, after potential quoted-string
    // unescaping, MUST conform to the URI scheme name as defined in Section 3.1 in
    // [RFC3986]

    val host = Host.parser
    val proto = Uri.Parser.scheme
    val node = Node.parser

    val forwardedPair = P.oneOf(
      List(
        Rfc7230.token
          .flatMap(tok =>
            tok.toLowerCase(Locale.ROOT) match {
              case "by" =>
                P.char('=') *> quoted(node).map(n => Pair(Element.fromBy(n), _.withBy(n)))
              case "for" =>
                P.char('=') *> quoted(node).map(n => Pair(Element.fromFor(n), _.withFor(n)))
              case "host" =>
                P.char('=') *> quoted(host).map(h => Pair(Element.fromHost(h), _.withHost(h)))
              case "proto" =>
                P.char('=') *> quoted(proto).map(p => Pair(Element.fromProto(p), _.withProto(p)))
              case other =>
                P.failWith(s"expected parameters: 'by', 'for', 'host' or 'proto', but got '$other'")
            })
      )
    )

    // forwarded-element = [ forwarded-pair ] *( ";" [ forwarded-pair ] )
    val forwardedElement =
      P.repSep(forwardedPair, 1, P.char(';'))
        .map(pairs => pairs.tail.foldLeft(pairs.head.create)((z, x) => x.merge(z)))

    // Forwarded = 1#forwarded-element
    Rfc7230
      .headerRep1(forwardedElement)
      .map(Forwarded.apply)
  }

}

final case class Forwarded(values: NonEmptyList[Forwarded.Element])
    extends Header.RecurringRenderable {

  override type Value = Forwarded.Element
  override def key: Forwarded.type = Forwarded

  def apply(firstElem: Forwarded.Element, otherElems: Forwarded.Element*): Forwarded =
    Forwarded(NonEmptyList.of(firstElem, otherElems: _*))
}<|MERGE_RESOLUTION|>--- conflicted
+++ resolved
@@ -49,7 +49,7 @@
 
       def ofInet4Address(address: Inet4Address): Name =
         // TODO Use this once released: https://github.com/Comcast/ip4s/blob/4c799aa81d24f0d097daec8cd6f8fc029ed4ad3e/jvm/src/main/scala/com/comcast/ip4s/IpAddressPlatform.scala#L44
-        Ipv4(Ipv4Address.fromBytes(address.getAddress).get)
+        Ipv4(Ipv4Address.fromInet4Address(address))
       def ofIpv4Address(a: Byte, b: Byte, c: Byte, d: Byte): Name = Ipv4(
         Ipv4Address.fromBytes(a.toInt, b.toInt, c.toInt, d.toInt))
 
@@ -140,13 +140,8 @@
       val nodeName: P[Node.Name] =
         P.oneOf[Node.Name](
           List(
-<<<<<<< HEAD
-            Ipv4Address.parser.map(Node.Name.Ipv4.apply),
-            Ipv6Address.parser
-=======
-            Rfc3986.ipv4Address.map(Node.Name.Ipv4),
+            Rfc3986.ipv4Address.map(Node.Name.Ipv4.apply),
             Rfc3986.ipv6Address
->>>>>>> 27489840
               .between(P.char('['), P.char(']'))
               .map(Node.Name.Ipv6.apply),
             P.string("unknown").as(Node.Name.Unknown),
