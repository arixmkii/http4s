package org.http4s
package headers

import org.http4s.parser.HttpHeaderParser
import org.http4s.util.Writer

/**
  * Constructs a `Content-Length` header.
  *
  * The HTTP RFCs do not specify a maximum length.  We have decided that `Long.MaxValue`
  * bytes ought to be good enough for anybody in order to avoid the irritations of `BigInt`.
<<<<<<< HEAD
  * 
  * @param length the length
=======
  *
  * @param length the length; throws an `IllegalArgumentException` if negative
>>>>>>> 4e814b1b
  */
sealed abstract case class `Content-Length`(length: Long) extends Header.Parsed {
  override def key: `Content-Length`.type = `Content-Length`
  override def renderValue(writer: Writer): writer.type = writer.append(length)
  def modify(f: Long => Long): Option[`Content-Length`] =
    `Content-Length`.fromLong(f(length)).right.toOption
}

object `Content-Length` extends HeaderKey.Internal[`Content-Length`] with HeaderKey.Singleton {
  private class ContentLengthImpl(length: Long) extends `Content-Length`(length)

  val zero: `Content-Length` = new ContentLengthImpl(0)

  def fromLong(length: Long): ParseResult[`Content-Length`] =
    if (length >= 0L) ParseResult.success(new ContentLengthImpl(length))
    else ParseResult.fail("Invalid Content-Length", length.toString)

  def unsafeFromLong(length: Long): `Content-Length` =
    fromLong(length).fold(throw _, identity)

  def parse(s: String): ParseResult[`Content-Length`] =
    HttpHeaderParser.CONTENT_LENGTH(s)
}<|MERGE_RESOLUTION|>--- conflicted
+++ resolved
@@ -9,13 +9,8 @@
   *
   * The HTTP RFCs do not specify a maximum length.  We have decided that `Long.MaxValue`
   * bytes ought to be good enough for anybody in order to avoid the irritations of `BigInt`.
-<<<<<<< HEAD
-  * 
+  *
   * @param length the length
-=======
-  *
-  * @param length the length; throws an `IllegalArgumentException` if negative
->>>>>>> 4e814b1b
   */
 sealed abstract case class `Content-Length`(length: Long) extends Header.Parsed {
   override def key: `Content-Length`.type = `Content-Length`
