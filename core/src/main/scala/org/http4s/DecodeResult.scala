/*
 * Copyright 2013 http4s.org
 *
 * Licensed under the Apache License, Version 2.0 (the "License");
 * you may not use this file except in compliance with the License.
 * You may obtain a copy of the License at
 *
 *     http://www.apache.org/licenses/LICENSE-2.0
 *
 * Unless required by applicable law or agreed to in writing, software
 * distributed under the License is distributed on an "AS IS" BASIS,
 * WITHOUT WARRANTIES OR CONDITIONS OF ANY KIND, either express or implied.
 * See the License for the specific language governing permissions and
 * limitations under the License.
 */

package org.http4s

import cats.{Applicative, Functor}
import cats.data.EitherT

object DecodeResult {
  def apply[F[_], A](fa: F[Either[DecodeFailure, A]]): DecodeResult[F, A] =
    EitherT(fa)

  def success[F[_], A](fa: F[A])(implicit F: Functor[F]): DecodeResult[F, A] =
    EitherT.right[DecodeFailure](fa)

  def successT[F[_], A](a: A)(implicit F: Applicative[F]): DecodeResult[F, A] =
    EitherT.rightT[F, DecodeFailure](a)

  @deprecated("replaced by successT", "0.21.20")
  def success[F[_], A](a: A)(implicit F: Applicative[F]): DecodeResult[F, A] =
    successT(a)

  def successT[F[_], A](a: A)(implicit F: Applicative[F]): DecodeResult[F, A] =
    EitherT(F.pure(Right(a)))

  def failure[F[_], A](fe: F[DecodeFailure])(implicit F: Functor[F]): DecodeResult[F, A] =
    EitherT.left[A](fe)

  def failureT[F[_], A](e: DecodeFailure)(implicit F: Applicative[F]): DecodeResult[F, A] =
    EitherT.leftT[F, A](e)

  @deprecated("replaced by failureT", "0.21.20")
  def failure[F[_], A](e: DecodeFailure)(implicit F: Applicative[F]): DecodeResult[F, A] =
<<<<<<< HEAD
    EitherT(F.pure(Left(e)))

  def failureT[F[_], A](e: DecodeFailure)(implicit F: Applicative[F]): DecodeResult[F, A] =
    EitherT(F.pure(Left(e)))
=======
    failureT(e)
>>>>>>> 7cbbecc5
}<|MERGE_RESOLUTION|>--- conflicted
+++ resolved
@@ -33,9 +33,6 @@
   def success[F[_], A](a: A)(implicit F: Applicative[F]): DecodeResult[F, A] =
     successT(a)
 
-  def successT[F[_], A](a: A)(implicit F: Applicative[F]): DecodeResult[F, A] =
-    EitherT(F.pure(Right(a)))
-
   def failure[F[_], A](fe: F[DecodeFailure])(implicit F: Functor[F]): DecodeResult[F, A] =
     EitherT.left[A](fe)
 
@@ -44,12 +41,5 @@
 
   @deprecated("replaced by failureT", "0.21.20")
   def failure[F[_], A](e: DecodeFailure)(implicit F: Applicative[F]): DecodeResult[F, A] =
-<<<<<<< HEAD
-    EitherT(F.pure(Left(e)))
-
-  def failureT[F[_], A](e: DecodeFailure)(implicit F: Applicative[F]): DecodeResult[F, A] =
-    EitherT(F.pure(Left(e)))
-=======
     failureT(e)
->>>>>>> 7cbbecc5
 }