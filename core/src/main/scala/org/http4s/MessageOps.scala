package org.http4s

import java.time.{ZoneOffset, Instant}

import cats._
import cats.data._
import cats.implicits._
import fs2._
import fs2.interop.cats._
import org.http4s.headers._

trait MessageOps[F[_]] extends Any {
  type Self

  /** Remove headers that satisfy the predicate
    *
    * @param f predicate
    * @return a new message object which lacks the specified headers
    */
  final def filterHeaders(f: Header => Boolean)(implicit F: Functor[F]): Self =
    transformHeaders(_.filter(f))

  /** Generates a new message object with the specified key/value pair appended to the [[org.http4s.AttributeMap]]
    *
    * @param key [[AttributeKey]] with which to associate the value
    * @param value value associated with the key
    * @tparam A type of the value to store
    * @return a new message object with the key/value pair appended
    */
  def withAttribute[A](key: AttributeKey[A], value: A)(implicit F: Functor[F]): Self

  /** Generates a new message object with the specified key/value pair appended to the [[org.http4s.AttributeMap]]
    *
    * @param entry [[AttributeEntry]] entry to add
    * @tparam V type of the value to store
    * @return a new message object with the key/value pair appended
    */
  def withAttribute[V](entry: AttributeEntry[V])(implicit F: Functor[F]): Self =
    withAttribute(entry.key, entry.value)

  def transformHeaders(f: Headers => Headers)(implicit F: Functor[F]): Self

  /** Added the [[org.http4s.headers.Content-Type]] header to the response */
  final def withType(t: MediaType)(implicit F: Functor[F]): Self =
    putHeaders(`Content-Type`(t))

  final def withContentType(contentType: Option[`Content-Type`])(implicit F: Functor[F]): Self =
    contentType match {
      case Some(t) => putHeaders(t)
      case None => filterHeaders(_.is(`Content-Type`))
    }

  final def removeHeader(key: HeaderKey)(implicit F: Functor[F]): Self = filterHeaders(_ isNot key)

  /** Replaces the [[Header]]s of the incoming Request object
    *
    * @param headers [[Headers]] containing the desired headers
    * @return a new Request object
    */
  final def replaceAllHeaders(headers: Headers)(implicit F: Functor[F]): Self =
    transformHeaders(_ => headers)

  /** Replace the existing headers with those provided */
  final def replaceAllHeaders(headers: Header*)(implicit F: Functor[F]): Self =
    replaceAllHeaders(Headers(headers.toList))

  /** Add the provided headers to the existing headers, replacing those of the same header name
    * The passed headers are assumed to contain no duplicate Singleton headers.
    */
  final def putHeaders(headers: Header*)(implicit F: Functor[F]): Self =
    transformHeaders(_.put(headers: _*))

  final def withTrailerHeaders(trailerHeaders: Task[Headers])(implicit F: Functor[F]): Self =
    withAttribute(Message.Keys.TrailerHeaders, trailerHeaders)

  /** Decode the [[Message]] to the specified type
    *
    * @param decoder [[EntityDecoder]] used to decode the [[Message]]
    * @tparam T type of the result
    * @return the `Task` which will generate the `DecodeResult[T]`
    */
  def attemptAs[T](implicit F: FlatMap[F], decoder: EntityDecoder[F, T]): DecodeResult[F, T]

  /** Decode the [[Message]] to the specified type
    *
    * If no valid [[Status]] has been described, allow Ok
    * @param decoder [[EntityDecoder]] used to decode the [[Message]]
    * @tparam T type of the result
    * @return the `Task` which will generate the T
    */
<<<<<<< HEAD
  final def as[T](implicit F: Functor[F], FM: FlatMap[F], decoder: EntityDecoder[F, T]): F[T] =
    attemptAs.fold(throw _, identity)
=======
  final def as[T](implicit decoder: EntityDecoder[T]): Task[T] =
    attemptAs(decoder).fold(Task.fail(_), _.pure[Task]).flatten
>>>>>>> 2f1317dc
}

trait RequestOps[F[_]] extends Any with MessageOps[F] {
  def withPathInfo(pi: String)(implicit F: Functor[F]): Self

  /** Helper method for decoding [[Request]]s
    *
    * Attempt to decode the [[Request]] and, if successful, execute the continuation to get a [[Response]].
    * If decoding fails, an `UnprocessableEntity` [[Response]] is generated.
    */
  final def decode[A](f: A => F[Response[F]])(implicit F: Monad[F], decoder: EntityDecoder[F, A]): F[Response[F]] =
    decodeWith(decoder, strict = false)(f)

  /** Helper method for decoding [[Request]]s
    *
    * Attempt to decode the [[Request]] and, if successful, execute the continuation to get a [[Response]].
    * If decoding fails, an `UnprocessableEntity` [[Response]] is generated. If the decoder does not support the
    * [[MediaType]] of the [[Request]], a `UnsupportedMediaType` [[Response]] is generated instead.
    */
  final def decodeStrict[A](f: A => F[Response[F]])(implicit F: Monad[F], decoder: EntityDecoder[F, A]): F[Response[F]] =
    decodeWith(decoder, true)(f)

  /** Like [[decode]], but with an explicit decoder.
    * @param strict If strict, will return a [[Status.UnsupportedMediaType]] http Response if this message's
    *               [[MediaType]] is not supported by the provided decoder
    */
  def decodeWith[A](decoder: EntityDecoder[F, A], strict: Boolean)(f: A => F[Response[F]])(implicit F: Monad[F]): F[Response[F]]

  /** Add a Cookie header for the provided [[Cookie]] */
  final def addCookie(cookie: Cookie)(implicit F: Functor[F]): Self =
    putHeaders(org.http4s.headers.Cookie(NonEmptyList.of(cookie)))

  /** Add a Cookie header with the provided values */
  final def addCookie(name: String,
                      content: String,
                      expires: Option[Instant] = None)(implicit F: Functor[F]): Self =
    addCookie(Cookie(name, content, expires))
}

trait ResponseOps[F[_]] extends Any with MessageOps[F] {
  /** Change the status of this response object
    *
    * @param status value to replace on the response object
    * @return a new response object with the new status code
    */
  def withStatus(status: Status)(implicit F: Functor[F]): Self

  /** Add a Set-Cookie header for the provided [[Cookie]] */
  final def addCookie(cookie: Cookie)(implicit F: Functor[F]): Self =
    putHeaders(`Set-Cookie`(cookie))

  /** Add a Set-Cookie header with the provided values */
  final def addCookie(name: String,
                      content: String,
                      expires: Option[Instant] = None)(implicit F: Functor[F]): Self =
    addCookie(Cookie(name, content, expires))

  /** Add a [[org.http4s.headers.Set-Cookie]] which will remove the specified cookie from the client */
  final def removeCookie(cookie: Cookie)(implicit F: Functor[F]): Self =
    putHeaders(`Set-Cookie`(cookie.copy(content = "",
      expires = Some(Instant.ofEpochSecond(0)), maxAge = Some(0))))

  /** Add a [[org.http4s.headers.Set-Cookie]] which will remove the specified cookie from the client */
  final def removeCookie(name: String)(implicit F: Functor[F]): Self = putHeaders(`Set-Cookie`(
    Cookie(name, "", expires = Some(Instant.ofEpochSecond(0)), maxAge = Some(0))
  ))
}<|MERGE_RESOLUTION|>--- conflicted
+++ resolved
@@ -88,13 +88,8 @@
     * @tparam T type of the result
     * @return the `Task` which will generate the T
     */
-<<<<<<< HEAD
   final def as[T](implicit F: Functor[F], FM: FlatMap[F], decoder: EntityDecoder[F, T]): F[T] =
     attemptAs.fold(throw _, identity)
-=======
-  final def as[T](implicit decoder: EntityDecoder[T]): Task[T] =
-    attemptAs(decoder).fold(Task.fail(_), _.pure[Task]).flatten
->>>>>>> 2f1317dc
 }
 
 trait RequestOps[F[_]] extends Any with MessageOps[F] {
