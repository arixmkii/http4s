--- conflicted
+++ resolved
@@ -262,13 +262,8 @@
   }
 
   test("handle a relative system path") {
-<<<<<<< HEAD
     val s = fileService(FileService.Config[IO]("."))
-    IO(Paths.get(".").resolve("build.sbt").toFile.exists()).assertEquals(true) *>
-=======
-    val s = fileService(FileService.Config[IO](".", blocker = testBlocker))
     IO(Paths.get(".").resolve("build.sbt").toFile.exists()).assert *>
->>>>>>> b437ddf4
       s.orNotFound(Request[IO](uri = uri"/build.sbt")).map(_.status).assertEquals(Status.Ok)
   }
 
