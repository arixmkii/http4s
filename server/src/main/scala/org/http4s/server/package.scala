package org.http4s

import cats.data._
import fs2._
import org.http4s.batteries._

package object server {
  /**
   * A middleware is a function of one [[Service]] to another, possibly of a
   * different [[Request]] and [[Response]] type.  http4s comes with several
   * middlewares for composing common functionality into services.
   *
   * @tparam A the request type of the original service
   * @tparam B the response type of the original service
   * @tparam C the request type of the resulting service
   * @tparam D the response type of the resulting service
   */
  type Middleware[A, B, C, D] = Service[A, B] => Service[C, D]

  object Middleware {
    def apply[A, B, C, D](f: (C, Service[A, B]) => Task[D]): Middleware[A, B, C, D] = {
      service => Service.lift {
        req => f(req, service)
      }
    }
  }

  /**
   * An HTTP middleware converts an [[HttpService]] to another.
   */
  type HttpMiddleware = Middleware[Request, MaybeResponse, Request, MaybeResponse]
<<<<<<< HEAD

=======
>>>>>>> 9a547c49
  /**
   * An HTTP middleware that authenticates users.
   */
  type AuthMiddleware[T] = Middleware[AuthedRequest[T], MaybeResponse, Request, MaybeResponse]
<<<<<<< HEAD
=======

  /**
    * Old name for SSLConfig
    */
  @deprecated("Use SSLConfig", "2016-12-31")
  type SSLBits = SSLConfig
>>>>>>> 9a547c49

  object AuthMiddleware {
    def apply[T](authUser: Service[Request, T]): AuthMiddleware[T] = {
      service => service.compose(AuthedRequest(authUser.run))
    }
<<<<<<< HEAD

    /** TODO fs2 port -- replace |||
  def apply[Err, T](authUser: Service[Request, Either[Err, T]], onFailure: Kleisli[Task, AuthedRequest[Err], MaybeResponse]): AuthMiddleware[T] = { service =>
=======
    def apply[Err, T](authUser: Service[Request, Err \/ T], onFailure: Kleisli[Task, AuthedRequest[Err], MaybeResponse]): AuthMiddleware[T] = { service =>
>>>>>>> 9a547c49
      (onFailure ||| service)
        .local({authed: AuthedRequest[Either[Err, T]] => authed.authInfo.bimap(err => AuthedRequest(err, authed.req), suc => AuthedRequest(suc, authed.req))})
        .compose(AuthedRequest(authUser.run))
    }
     */
  }
}<|MERGE_RESOLUTION|>--- conflicted
+++ resolved
@@ -29,35 +29,25 @@
    * An HTTP middleware converts an [[HttpService]] to another.
    */
   type HttpMiddleware = Middleware[Request, MaybeResponse, Request, MaybeResponse]
-<<<<<<< HEAD
 
-=======
->>>>>>> 9a547c49
   /**
    * An HTTP middleware that authenticates users.
    */
   type AuthMiddleware[T] = Middleware[AuthedRequest[T], MaybeResponse, Request, MaybeResponse]
-<<<<<<< HEAD
-=======
 
   /**
     * Old name for SSLConfig
     */
   @deprecated("Use SSLConfig", "2016-12-31")
   type SSLBits = SSLConfig
->>>>>>> 9a547c49
 
   object AuthMiddleware {
     def apply[T](authUser: Service[Request, T]): AuthMiddleware[T] = {
       service => service.compose(AuthedRequest(authUser.run))
     }
-<<<<<<< HEAD
 
     /** TODO fs2 port -- replace |||
-  def apply[Err, T](authUser: Service[Request, Either[Err, T]], onFailure: Kleisli[Task, AuthedRequest[Err], MaybeResponse]): AuthMiddleware[T] = { service =>
-=======
     def apply[Err, T](authUser: Service[Request, Err \/ T], onFailure: Kleisli[Task, AuthedRequest[Err], MaybeResponse]): AuthMiddleware[T] = { service =>
->>>>>>> 9a547c49
       (onFailure ||| service)
         .local({authed: AuthedRequest[Either[Err, T]] => authed.authInfo.bimap(err => AuthedRequest(err, authed.req), suc => AuthedRequest(suc, authed.req))})
         .compose(AuthedRequest(authUser.run))
