--- conflicted
+++ resolved
@@ -14,24 +14,13 @@
     * @param pathPrefix prefix of the Uri that content will be served from
     * @param bufferSize size hint of internal buffers to use when serving resources
     * @param executor `ExecutorService` to use when collecting content
-<<<<<<< HEAD
-    * @param cacheStartegy strategy to use for caching purposes. Default to no caching.
-    
-*/
-  final case class Config(basePath: String,
-                          pathPrefix: String = "",
-                          bufferSize: Int = 50*1024,
-                          executor: ExecutorService,
-                          cacheStartegy: CacheStrategy = NoopCacheStrategy)
-=======
     * @param cacheStrategy strategy to use for caching purposes. Default to no caching.
     */
   final case class Config(basePath: String,
                           pathPrefix: String = "",
                           bufferSize: Int = 50*1024,
-                          executor: ExecutorService = Strategy.DefaultExecutorService,
+                          executor: ExecutorService,
                           cacheStrategy: CacheStrategy = NoopCacheStrategy)
->>>>>>> 6d53e0ad
 
   /** Make a new [[org.http4s.HttpService]] that serves static files. */
   private[staticcontent] def apply(config: Config): Service[Request, Response] = Service.lift { req =>
