/*
 * Copyright 2013-2020 http4s.org
 *
 * SPDX-License-Identifier: Apache-2.0
 */

package org.http4s
package server
package middleware

import cats.Functor
import cats.data.Kleisli
import cats.effect.Sync
import cats.implicits._
import fs2.{Chunk, Pipe, Pull, Stream}
import fs2.Stream.chunk
import fs2.compression.deflate
import java.nio.{ByteBuffer, ByteOrder}
import java.util.zip.{CRC32, Deflater}
import org.http4s.headers._
import org.log4s.getLogger
import scala.annotation.nowarn

object GZip {
  private[this] val logger = getLogger

  // TODO: It could be possible to look for F.pure type bodies, and change the Content-Length header after
  // TODO      zipping and buffering all the input. Just a thought.
  def apply[F[_]: Functor, G[_]: Sync](
      http: Http[F, G],
      bufferSize: Int = 32 * 1024,
      level: Int = Deflater.DEFAULT_COMPRESSION,
      isZippable: Response[G] => Boolean = defaultIsZippable[G](_: Response[G])
  ): Http[F, G] =
    Kleisli { (req: Request[G]) =>
      req.headers.get(`Accept-Encoding`) match {
        case Some(acceptEncoding) if satisfiedByGzip(acceptEncoding) =>
          http(req).map(zipOrPass(_, bufferSize, level, isZippable))
        case _ => http(req)
      }
    }

  def defaultIsZippable[F[_]](resp: Response[F]): Boolean = {
    val contentType = resp.headers.get(`Content-Type`)
    resp.headers.get(`Content-Encoding`).isEmpty &&
    (contentType.isEmpty || contentType.get.mediaType.compressible ||
      (contentType.get.mediaType eq MediaType.application.`octet-stream`))
  }

  private def satisfiedByGzip(acceptEncoding: `Accept-Encoding`) =
    acceptEncoding.satisfiedBy(ContentCoding.gzip) || acceptEncoding.satisfiedBy(
      ContentCoding.`x-gzip`)

  private def zipOrPass[F[_]: Sync](
      response: Response[F],
      bufferSize: Int,
      level: Int,
      isZippable: Response[F] => Boolean): Response[F] =
    response match {
      case resp if isZippable(resp) => zipResponse(bufferSize, level, resp)
      case resp => resp // Don't touch it, Content-Encoding already set
    }

<<<<<<< HEAD
  private def zipResponse[F[_]: Sync](
=======
  @nowarn("cat=deprecation")
  private def zipResponse[F[_]: Functor](
>>>>>>> 298bf06c
      bufferSize: Int,
      level: Int,
      resp: Response[F]): Response[F] = {
    logger.trace("GZip middleware encoding content")
    // Need to add the Gzip header and trailer
    val trailerGen = new TrailerGen()
    val b = chunk(header) ++
      resp.body
        .through(trailer(trailerGen, bufferSize))
        .through(
          deflate(
            level = level,
            nowrap = true,
            bufferSize = bufferSize
          )) ++
      chunk(trailerFinish(trailerGen))
    resp
      .removeHeader(`Content-Length`)
      .putHeaders(`Content-Encoding`(ContentCoding.gzip))
      .copy(body = b)
  }

  private val GZIP_MAGIC_NUMBER = 0x8b1f
  private val GZIP_LENGTH_MOD = Math.pow(2, 32).toLong

  private val header: Chunk[Byte] = Chunk.bytes(
    Array(
      GZIP_MAGIC_NUMBER.toByte, // Magic number (int16)
      (GZIP_MAGIC_NUMBER >> 8).toByte, // Magic number  c
      Deflater.DEFLATED.toByte, // Compression method
      0.toByte, // Flags
      0.toByte, // Modification time (int32)
      0.toByte, // Modification time  c
      0.toByte, // Modification time  c
      0.toByte, // Modification time  c
      0.toByte, // Extra flags
      0.toByte
    ) // Operating system
  )

  private final class TrailerGen(val crc: CRC32 = new CRC32(), var inputLength: Int = 0)

  private def trailer[F[_]](gen: TrailerGen, maxReadLimit: Int): Pipe[F, Byte, Byte] =
    _.pull.unconsLimit(maxReadLimit).flatMap(trailerStep(gen, maxReadLimit)).void.stream

  private def trailerStep[F[_]](gen: TrailerGen, maxReadLimit: Int)
      : (Option[(Chunk[Byte], Stream[F, Byte])]) => Pull[F, Byte, Option[Stream[F, Byte]]] = {
    case None => Pull.pure(None)
    case Some((chunk, stream)) =>
      gen.crc.update(chunk.toArray)
      gen.inputLength = gen.inputLength + chunk.size
      Pull.output(chunk) >> stream.pull
        .unconsLimit(maxReadLimit)
        .flatMap(trailerStep(gen, maxReadLimit))
  }

  private def trailerFinish(gen: TrailerGen): Chunk[Byte] =
    Chunk.bytes(
      ByteBuffer
        .allocate(Integer.BYTES * 2)
        .order(ByteOrder.LITTLE_ENDIAN)
        .putInt(gen.crc.getValue.toInt)
        .putInt((gen.inputLength % GZIP_LENGTH_MOD).toInt)
        .array())
}<|MERGE_RESOLUTION|>--- conflicted
+++ resolved
@@ -61,12 +61,7 @@
       case resp => resp // Don't touch it, Content-Encoding already set
     }
 
-<<<<<<< HEAD
   private def zipResponse[F[_]: Sync](
-=======
-  @nowarn("cat=deprecation")
-  private def zipResponse[F[_]: Functor](
->>>>>>> 298bf06c
       bufferSize: Int,
       level: Int,
       resp: Response[F]): Response[F] = {
