package org.http4s
package server
package middleware

import cats.Functor
import cats.data.{NonEmptyList, OptionT}
import cats.effect.Effect
import cats.syntax.eq._
import cats.syntax.functor._
import fs2._
import org.http4s.headers._

object ChunkAggregator {
<<<<<<< HEAD
  def apply[F[_]](@deprecatedName('service, "0.19") routes: HttpRoutes[F])(
      implicit F: Effect[F]): HttpRoutes[F] =
    routes.flatMapF { response =>
      OptionT.liftF(response.body.compile.fold(ByteVector.empty.bufferBy(4096))(_ :+ _).map {
        fullBody =>
          if (fullBody.nonEmpty)
            removeChunkedTransferEncoding(
              response
                .withEntity(ByteVectorChunk(fullBody): Chunk[Byte]))
          else
            response
      })
=======
  def apply[F[_]](service: HttpService[F])(implicit F: Effect[F]): HttpService[F] =
    service.flatMapF { response =>
      OptionT.liftF(
        response.body.chunks.compile
          .fold((Segment.empty[Byte], 0L)) {
            case ((seg, len), c) => (seg ++ c.toSegment, len + c.size)
          }
          .map {
            case (body, len) =>
              removeChunkedTransferEncoding[F](response.withBodyStream(Stream.segment(body)), len)
          })
>>>>>>> f4f39f23
    }

  private def removeChunkedTransferEncoding[F[_]: Functor](
      resp: Response[F],
      len: Long): Response[F] =
    resp.transformHeaders { headers =>
      val hs = headers.flatMap {
        // Remove the `TransferCoding.chunked` value from the `Transfer-Encoding` header,
        // leaving the remaining values unchanged
        case e: `Transfer-Encoding` =>
          NonEmptyList
            .fromList(e.values.filterNot(_ === TransferCoding.chunked))
            .map(`Transfer-Encoding`.apply)
            .toList
        case `Content-Length`(_) =>
          Nil
        case header =>
          List(header)
      }
      if (len > 0L) hs.put(`Content-Length`.unsafeFromLong(len))
      else hs
    }
}<|MERGE_RESOLUTION|>--- conflicted
+++ resolved
@@ -11,22 +11,9 @@
 import org.http4s.headers._
 
 object ChunkAggregator {
-<<<<<<< HEAD
   def apply[F[_]](@deprecatedName('service, "0.19") routes: HttpRoutes[F])(
       implicit F: Effect[F]): HttpRoutes[F] =
     routes.flatMapF { response =>
-      OptionT.liftF(response.body.compile.fold(ByteVector.empty.bufferBy(4096))(_ :+ _).map {
-        fullBody =>
-          if (fullBody.nonEmpty)
-            removeChunkedTransferEncoding(
-              response
-                .withEntity(ByteVectorChunk(fullBody): Chunk[Byte]))
-          else
-            response
-      })
-=======
-  def apply[F[_]](service: HttpService[F])(implicit F: Effect[F]): HttpService[F] =
-    service.flatMapF { response =>
       OptionT.liftF(
         response.body.chunks.compile
           .fold((Segment.empty[Byte], 0L)) {
@@ -36,7 +23,6 @@
             case (body, len) =>
               removeChunkedTransferEncoding[F](response.withBodyStream(Stream.segment(body)), len)
           })
->>>>>>> f4f39f23
     }
 
   private def removeChunkedTransferEncoding[F[_]: Functor](
