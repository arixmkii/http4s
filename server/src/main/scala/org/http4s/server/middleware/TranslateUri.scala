/*
 * Copyright 2014 http4s.org
 *
 * Licensed under the Apache License, Version 2.0 (the "License");
 * you may not use this file except in compliance with the License.
 * You may obtain a copy of the License at
 *
 *     http://www.apache.org/licenses/LICENSE-2.0
 *
 * Unless required by applicable law or agreed to in writing, software
 * distributed under the License is distributed on an "AS IS" BASIS,
 * WITHOUT WARRANTIES OR CONDITIONS OF ANY KIND, either express or implied.
 * See the License for the specific language governing permissions and
 * limitations under the License.
 */

package org.http4s
package server.middleware

import cats.data.Kleisli
<<<<<<< HEAD
import cats.MonoidK
import cats.implicits._
=======
import cats.{Functor, MonoidK}
import scala.annotation.nowarn
>>>>>>> cd5a0846

/** Removes the given prefix from the beginning of the path of the [[Request]].
  */
object TranslateUri {
  @nowarn("cat=unused")
  def apply[F[_], G[_], B](prefix: String)(http: Kleisli[F, Request[G], B])(implicit
      F: MonoidK[F]): Kleisli[F, Request[G], B] =
    if (prefix.isEmpty || prefix == "/") http
    else {
      val prefixAsPath = Uri.Path.unsafeFromString(prefix)

      Kleisli { (req: Request[G]) =>
        val newCaret = req.pathInfo.findSplit(prefixAsPath)
        val shouldTranslate = req.pathInfo.startsWith(prefixAsPath)
        if (shouldTranslate) http(setCaret(req, newCaret))
        else F.empty
      }
    }

<<<<<<< HEAD
  private def setCaret[F[_]](req: Request[F], newCaret: Option[Int]): Request[F] = {
    val oldCaret = req.attributes.lookup(Request.Keys.PathInfoCaret)
    val combined = oldCaret |+| newCaret
    combined match {
      case Some(value) => req.withAttribute(Request.Keys.PathInfoCaret, value)
      case None => req
    }
=======
  private def setCaret[F[_]](req: Request[F], newCaret: Int): Request[F] = {
    val oldCaret = req.attributes
      .lookup(Request.Keys.PathInfoCaret)
      .getOrElse(0)
    req.withAttribute(Request.Keys.PathInfoCaret, oldCaret + newCaret)
>>>>>>> cd5a0846
  }
}<|MERGE_RESOLUTION|>--- conflicted
+++ resolved
@@ -17,19 +17,13 @@
 package org.http4s
 package server.middleware
 
+import cats.MonoidK
 import cats.data.Kleisli
-<<<<<<< HEAD
-import cats.MonoidK
-import cats.implicits._
-=======
-import cats.{Functor, MonoidK}
-import scala.annotation.nowarn
->>>>>>> cd5a0846
+import cats.syntax.all._
 
 /** Removes the given prefix from the beginning of the path of the [[Request]].
   */
 object TranslateUri {
-  @nowarn("cat=unused")
   def apply[F[_], G[_], B](prefix: String)(http: Kleisli[F, Request[G], B])(implicit
       F: MonoidK[F]): Kleisli[F, Request[G], B] =
     if (prefix.isEmpty || prefix == "/") http
@@ -44,7 +38,6 @@
       }
     }
 
-<<<<<<< HEAD
   private def setCaret[F[_]](req: Request[F], newCaret: Option[Int]): Request[F] = {
     val oldCaret = req.attributes.lookup(Request.Keys.PathInfoCaret)
     val combined = oldCaret |+| newCaret
@@ -52,12 +45,5 @@
       case Some(value) => req.withAttribute(Request.Keys.PathInfoCaret, value)
       case None => req
     }
-=======
-  private def setCaret[F[_]](req: Request[F], newCaret: Int): Request[F] = {
-    val oldCaret = req.attributes
-      .lookup(Request.Keys.PathInfoCaret)
-      .getOrElse(0)
-    req.withAttribute(Request.Keys.PathInfoCaret, oldCaret + newCaret)
->>>>>>> cd5a0846
   }
 }