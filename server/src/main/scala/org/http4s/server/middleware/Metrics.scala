/** TODO fs2 port -- onHalt model changed, question pending in Gitter
package org.http4s
package server
package middleware

import java.util.concurrent.TimeUnit

import cats.data._
import com.codahale.metrics._
<<<<<<< HEAD
import fs2._
import org.http4s.batteries._
=======

import org.http4s.{Method, Response, Request}

import scalaz.stream.Cause._
import scalaz.{\/, -\/, \/-}
import scalaz.concurrent.Task
import scalaz.stream.Process.{Halt, halt}
>>>>>>> dbe426e4

object Metrics {

  def meter(m: MetricRegistry, name: String)(srvc: HttpService): HttpService = {

    val active_requests = m.counter(name + ".active-requests")

    val abnormal_termination = m.timer(name + ".abnormal-termination")
    val service_failure = m.timer(name + ".service-error")
    val headers_times = m.timer(name + ".headers-times")


    val resp1xx = m.timer(name + ".1xx-responses")
    val resp2xx = m.timer(name + ".2xx-responses")
    val resp3xx = m.timer(name + ".3xx-responses")
    val resp4xx = m.timer(name + ".4xx-responses")
    val resp5xx = m.timer(name + ".5xx-responses")
//    "org.eclipse.jetty.servlet.ServletContextHandler.async-dispatches"
//    "org.eclipse.jetty.servlet.ServletContextHandler.async-timeouts"

//    "http.connections"

//    "org.eclipse.jetty.servlet.ServletContextHandler.dispatches"
    val get_req = m.timer(name + ".get-requests")
    val post_req = m.timer(name + ".post-requests")
    val put_req = m.timer(name + ".put-requests")
    val head_req = m.timer(name + ".head-requests")
    val move_req = m.timer(name + ".move-requests")
    val options_req = m.timer(name + ".options-requests")

    val trace_req = m.timer(name + ".trace-requests")
    val connect_req = m.timer(name + ".connect-requests")
    val delete_req = m.timer(name + ".delete-requests")
    val other_req = m.timer(name + ".other-requests")
    val total_req = m.timer(name + ".requests")


    def generalMetrics(method: Method, elapsed: Long): Unit = {
      method match {
        case Method.GET     => get_req.update(elapsed, TimeUnit.NANOSECONDS)
        case Method.POST    => post_req.update(elapsed, TimeUnit.NANOSECONDS)
        case Method.PUT     => put_req.update(elapsed, TimeUnit.NANOSECONDS)
        case Method.HEAD    => head_req.update(elapsed, TimeUnit.NANOSECONDS)
        case Method.MOVE    => move_req.update(elapsed, TimeUnit.NANOSECONDS)
        case Method.OPTIONS => options_req.update(elapsed, TimeUnit.NANOSECONDS)
        case Method.TRACE   => trace_req.update(elapsed, TimeUnit.NANOSECONDS)
        case Method.CONNECT => connect_req.update(elapsed, TimeUnit.NANOSECONDS)
        case Method.DELETE  => delete_req.update(elapsed, TimeUnit.NANOSECONDS)
        case _              => other_req.update(elapsed, TimeUnit.NANOSECONDS)
      }

      total_req.update(elapsed, TimeUnit.NANOSECONDS)
      active_requests.dec()
    }

    def onFinish(method: Method, start: Long)(r: Throwable Xor Response): Attempt[Response] = {
      val elapsed = System.nanoTime() - start

      r match {
        case Xor.Right(r) =>
          headers_times.update(System.nanoTime() - start, TimeUnit.NANOSECONDS)
          val code = r.status.code

          val body = r.body.onHalt { cause =>
            val elapsed = System.nanoTime() - start

            generalMetrics(method, elapsed)

            if (code < 200) resp1xx.update(elapsed, TimeUnit.NANOSECONDS)
            else if (code < 300) resp2xx.update(elapsed, TimeUnit.NANOSECONDS)
            else if (code < 400) resp3xx.update(elapsed, TimeUnit.NANOSECONDS)
            else if (code < 500) resp4xx.update(elapsed, TimeUnit.NANOSECONDS)
            else resp5xx.update(elapsed, TimeUnit.NANOSECONDS)

            cause match {
              case End | Kill =>
              case Error(_) =>
                abnormal_termination.update(elapsed, TimeUnit.NANOSECONDS)
            }
            Halt(cause)
          }

          Right(r.copy(body = body))

       case Xor.Left(e)       =>
          generalMetrics(method, elapsed)
          resp5xx.update(elapsed, TimeUnit.NANOSECONDS)
          service_failure.update(elapsed, TimeUnit.NANOSECONDS)
          Left(e)
      }
    }

    Service.lift { req: Request =>
      val now = System.nanoTime()
      active_requests.inc()
      new Task(srvc(req).get.map(onFinish(req.method, now)))
    }
  }
}
*/<|MERGE_RESOLUTION|>--- conflicted
+++ resolved
@@ -7,10 +7,8 @@
 
 import cats.data._
 import com.codahale.metrics._
-<<<<<<< HEAD
 import fs2._
 import org.http4s.batteries._
-=======
 
 import org.http4s.{Method, Response, Request}
 
@@ -18,7 +16,6 @@
 import scalaz.{\/, -\/, \/-}
 import scalaz.concurrent.Task
 import scalaz.stream.Process.{Halt, halt}
->>>>>>> dbe426e4
 
 object Metrics {
 
