--- conflicted
+++ resolved
@@ -7,25 +7,20 @@
 import fs2._
 import org.http4s.util.CaseInsensitiveString
 import org.log4s.getLogger
-import scala.concurrent.ExecutionContext
 
 /**
   * Simple Middleware for Logging All Requests and Responses
   */
 object Logger {
-<<<<<<< HEAD
-  def apply[F[_]: Concurrent](
-=======
   private[this] val logger = getLogger
 
-  def apply[F[_]: Effect](
->>>>>>> 9588ca2d
+  def apply[F[_]: Concurrent](
       logHeaders: Boolean,
       logBody: Boolean,
       redactHeadersWhen: CaseInsensitiveString => Boolean = Headers.SensitiveHeaders.contains,
       logAction: String => Unit = logger.info(_)
-  )(@deprecatedName('httpService) http: Kleisli[F, Request[F], Response[F]])(
-      implicit ec: ExecutionContext): Kleisli[F, Request[F], Response[F]] =
+  )(@deprecatedName('httpService) http: Kleisli[F, Request[F], Response[F]])
+    : Kleisli[F, Request[F], Response[F]] =
     ResponseLogger(logHeaders, logBody, redactHeadersWhen, logAction)(
       RequestLogger(logHeaders, logBody, redactHeadersWhen, logAction)(http)
     )
@@ -34,11 +29,7 @@
       logHeaders: Boolean,
       logBody: Boolean,
       redactHeadersWhen: CaseInsensitiveString => Boolean = Headers.SensitiveHeaders.contains)(
-<<<<<<< HEAD
-      log: String => Unit)(implicit F: Concurrent[F]): F[Unit] = {
-=======
       log: String => Unit)(implicit F: Sync[F]): F[Unit] = {
->>>>>>> 9588ca2d
 
     val charset = message.charset
     val isBinary = message.contentType.exists(_.mediaType.binary)
