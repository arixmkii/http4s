--- conflicted
+++ resolved
@@ -1,5 +1,4 @@
-<<<<<<< HEAD
-# v0.17.0-SNAPSHOT
+# v0.17.0 (2017-09-01)
 * Honor `Retry-After` header in `Retry` middleware.  The response will
   not be retried until the maximum of the backoff strategy and any
   time specified by the `Retry-After` header of the response.
@@ -16,10 +15,7 @@
   high-level `EntityDecoder[Multipart]`, and substantially improves
   performance on large files.  The high-level API is not affected.
 
-# v0.16.0-SNAPSHOT
-=======
 # v0.16.0 (2017-09-01)
->>>>>>> 0e089a0b
 * `Retry` middleware takes a `RetryPolicy` instead of a backoff
   strategy.  A `RetryPolicy` is a function of the request, the
   response, and the number of attempts.  Wrap the previous `backoff`
