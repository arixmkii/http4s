<<<<<<< HEAD
# v0.17.0-SNAPSHOT
* Honor `Retry-After` header in `Retry` middleware.  The response will
  not be retried until the maximum of the backoff strategy and any
  time specified by the `Retry-After` header of the response.
* The `RetryPolicy.defaultRetriable` only works for methods guaranteed
  to not have a body.  In fs2, we can't introspect the stream to
  guarantee that it can be rerun.  To retry requests for idempotent
  request methods, use `RetryPolicy.unsafeRetriable`.  To retry
  requests regardless of method, use
  `RetryPolicy.recklesslyRetriable`.
* Fix `Logger` middleware to render JSON bodies as text, not as a hex
  dump.
* `MultipartParser.parse` returns a stream of `ByteVector` instead of
  a stream of `Byte`. This perserves chunking when parsing into the
  high-level `EntityDecoder[Multipart]`, and substantially improves
  performance on large files.  The high-level API is not affected.

=======
>>>>>>> b72e3238
# v0.16.0-SNAPSHOT
* `Retry` middleware takes a `RetryPolicy` instead of a backoff
  strategy.  A `RetryPolicy` is a function of the request, the
  response, and the number of attempts.  Wrap the previous `backoff`
  in `RetryPolicy {}` for compatible behavior.
<<<<<<< HEAD

# v0.17.0-RC3 (2017-08-29)
* In blaze-server, when doing chunked transfer encoding, flush the
  header as soon as it is available.  It previously buffered until the
  first chunk was available.
=======
* Expose a `Part.fileData` constructor that accepts an `EntityBody`.
>>>>>>> b72e3238

# v0.16.0-RC3 (2017-08-29)
* Add a `responseHeaderTimeout` property to `BlazeClientConfig`.  This
  measures the time between the completion of writing the request body
  to the reception of a complete response header.
* Upgraded dependencies:
    * async-http-client-2.0.35

# v0.17.0-RC2 (2017-08-24)
* Remove `ServiceSyntax.orNotFound(a: A): Task[Response]` in favor of
  `ServiceSyntax.orNotFound: Service[Request, Response]`

# v0.16.0-RC2 (2017-08-24)
* Move http4s-blaze-core from `org.http4s.blaze` to
  `org.http4s.blazecore` to avoid a conflict with the non-http4s
  blaze-core module.
* Change `ServiceOps` to operate on a `Service[?, MaybeResponse]`.
  Give it an `orNotFound` that returns a `Service`.  The
  `orNotFound(a: A)` overload is left for compatibility with Scala
  2.10.
* Build with Lightbend compiler instead of Typelevel compiler so we
  don't expose `org.typelevel` dependencies that are incompatible with
  ntheir counterparts in `org.scala-lang`.
* Upgraded dependencies:
    * blaze-0.12.7 (fixes eviction notice in http4s-websocket)
    * twirl-1.3.4

# v0.17.0-RC1 (2017-08-16)
* Port `ChunkAggregator` to fs2
* Add logging middleware
* Standardize on `ExecutionContext` over `Strategy` and `ExecutorService`
* Implement `Age` header
* Fix `Client#toHttpService` to not dispose until the body is consumed
* Add a buffered implementation of `EntityDecoder[Multipart]`
* In async-http-client, don't use `ReactiveStreamsBodyGenerator` unless there is
  a body to transmit. This fixes an `IllegalStateException: unexpected message
  type`
* Add `HSTS` middleware
* Add option to serve pre-gzipped resources
* Add RequestLogging and ResponseLogging middlewares
* `StaticFile` options return `OptionT[Task, ?]`
* Set `Content-Length` or `Transfer-Encoding: chunked` header when serving
  from a URL
* Explicitly close `URLConnection``s if we are not reading the contents
* Upgrade to:
    * async-http-client-2.0.34
    * fs2-0.9.7
    * metrics-core-3.2.4
    * scodec-bits-1.1.5

# v0.16.0-RC1 (2017-08-16)
* Remove laziness from `ArbitraryInstances`
* Support an arbitrary predicate for CORS allowed origins
* Support `Access-Control-Expose-Headers` header for CORS
* Fix thread safety issue in `EntityDecoder[XML]`
* Support IPV6 headers in `X-Forwarded-For`
* Add `status` and `successful` methods to client
* Overload `client.fetchAs` and `client.streaming` to accept a `Task[Request]`
* Replace `Instant` with `HttpDate` to avoid silent truncation and constrain
  to dates that are legally renderable in HTTP.
* Fix bug in hash code of `CaseInsensitiveString`
* Update `request.pathInfo` when changing `request.withUri`. To keep these
  values in sync, `request.copy` has been deprecated, but copy constructors
  based on `with` have been added.
* Remove `name` from `AttributeKey`.
* Add `withFragment` and `withoutFragment` to `Uri`
* Construct `Content-Length` with `fromLong` to ensure validity, and
  `unsafeFromLong` when you can assert that it's positive.
* Add missing instances to `QueryParamDecoder` and `QueryParamEncoder`.
* Add `response.cookies` method to get a list of cookies from `Set-Cookie`
  header.  `Set-Cookie` is no longer a `Header.Extractable`, as it does
  not adhere to the HTTP spec of being concatenable by commas without
  changing semantics.
* Make servlet `HttpSession` available as a request attribute in servlet
  backends
* Fix `Part.name` to return the name from the `Content-Disposition` header
  instead of the name _of_ the `Content-Disposition` header. Accordingly, it is
  no longer a `CaseInsensitiveString`
* `Request.toString` and `Response.toString` now redact sensitive headers. A
  method to redact arbitrary headers is added to `Headers`.
* `Retry-After` is now modeled as a `Either[HttpDate, Long]` to reflect either
  an http-date or delta-seconds value.
* Look for index.html in `StaticFile` when rendering a directory instead of
  returning `401 Unauthorized`.
* Limit dates to a minimum of January 1, 1900, per RFC.
* Add `serviceErrorHandler` to `ServerBuilder` to allow pluggable error handlers
  when a server backend receives a failed task or a thrown Exception when
  invoking a service. The default calls `toHttpResponse` on `MessageFailure` and
  closes the connection with a `500 InternalServerError` on other non-fatal
  errors.  Fatal errors are left to the server.
* `FollowRedirect` does not propagate sensitive headers when redirecting to a
  different authority.
* Add Content-Length header to empty response generators
* Upgraded dependencies:
    * async-http-client-2.0.34
    * http4s-websocket-0.2.0
    * jetty-9.4.6.v20170531
    * json4s-3.5.3
    * log4s-1.3.6
    * metrics-core-3.2.3
    * scala-2.12.3-bin-typelevel-4
    * scalaz-7.2.15
    * tomcat-8.5.20

# v0.15.16 (2017-07-20)
* Backport rendering of details in `ParseFailure.getMessage`

# ~~v0.15.15 (2017-07-20)~~
* Oops. Same as v0.15.14.

# v0.15.14 (2017-07-10)
* Close parens in `Request.toString`
* Use "message" instead of "request" in message body failure messages
* Add `problem+json` media type
* Tolerate `[` and `]` in queries parsing URIs. These characters are parsed, but
  percent-encoded.

# v0.17.0-M3 (2017-05-27)
* Fix file corruption issue when serving static files from the classpath

# v0.16.0-M3 (2017-05-25)
* Fix `WebjarService` so it matches assets.
* `ServerApp` overrides `process` to leave a single abstract method
* Add gzip trailer in `GZip` middleware
* Upgraded dependencies:
    * circe-0.8.0
    * jetty-9.4.5.v20170502
    * scalaz-7.2.13
    * tomcat-8.5.15
* `ProcessApp` uses a `Process[Task, Nothing]` rather than a
  `Process[Task, Unit]`
* `Credentials` is split into `Credentials.AuthParams` for key-value pairs and
  `Credentials.Token` for legacy token-based schemes.  `OAuthBearerToken` is
  subsumed by `Credentials.Token`.  `BasicCredentials` no longer extends
  `Credentials`, but is extractable from one.  This model permits the
  definition of other arbitrary credential schemes.
* Add `fromSeq` constructor to `UrlForm`
* Allow `WebjarService` to pass on methods other than `GET`.  It previously
  threw a `MatchError`.

# v0.15.13 (2017-05-25)
* Patch-level upgrades to dependencies:
    * async-http-client-2.0.32
    * blaze-0.12.6 (fixes infinite loop in some SSL handshakes)
    * jetty-9.3.19.v20170502
    * json4s-3.5.2
    * tomcat-8.0.44

# v0.15.12 (2017-05-11)
* Fix GZip middleware to render a correct stream

# v0.17.0-M2 (2017-04-30)
* `Timeout` middleware takes an implicit `Scheduler` and
  `ExecutionContext`
* Bring back `http4s-async-client`, based on `fs2-reactive-stream`
* Restore support for WebSockets

# v0.16.0-M2 (2017-04-30)
* Upgraded dependencies:
    * argonaut-6.2
    * jetty-9.4.4.v20170414
    * tomcat-8.5.14
* Fix `ProcessApp` to terminate on process errors
* Set `secure` request attribute correctly in blaze server
* Exit with code `-1` when `ProcessApp` fails
* Make `ResourceService` respect `If-Modified-Since`
* Rename `ProcessApp.main` to `ProcessApp.process` to avoid overload confusio
* Avoid intermediate String allocation in Circe's `jsonEncoder`
* Adaptive EntityDecoder[Json] for circe: works directly from a ByteBuffer for
  small bodies, and incrementally through jawn for larger.
* Capture more context in detail message of parse errors

# v0.15.11 (2017-04-29)
* Upgrade to blaze-0.12.5 to pick up fix for `StackOverflowError` in
  SSL handshake

# v0.15.10 (2017-04-28)
* Patch-level upgrades to dependencies
* argonaut-6.2
* scalaz-7.2.12
* Allow preambles and epilogues in multipart bodies
* Limit multipart headers to 40 kilobytes to avoid unbounded buffering
  of long lines in a header
* Remove `' '` and `'?'` from alphabet for generated multipart
  boundaries, as these are not token characters and are known to cause
  trouble for some multipart implementations
* Fix multipart parsing for unlucky input chunk sizes

# v0.15.9 (2017-04-19)
* Terminate `ServerApp` even if the server fails to start
* Make `ResourceService` respect `If-Modified-Since`
* Patch-level upgrades to dependencies:
* async-http-client-2.0.31
* jetty-9.3.18.v20170406
* json4s-3.5.1
* log4s-1.3.4
* metrics-core-3.1.4
* scalacheck-1.13.5
* scalaz-7.1.13 or scalaz-7.2.11
* tomcat-8.0.43

# v0.17.0-M1 (2017-04-08)
* First release on cats and fs2
    * All scalaz types and typeclasses replaced by cats equivalengts
	* `scalaz.concurrent.Task` replaced by `fs2.Task`	
	* `scalaz.stream.Process` replaced by `fs2.Stream`
* Roughly at feature parity with v0.16.0-M1. Notable exceptions:
	* Multipart not yet supported
	* Web sockets not yet supported
	* Client retry middleware can't check idempotence of requests
	* Utilties in `org.http4s.util.io` not yet ported

# v0.16.0-M1 (2017-04-08)
* Fix type of `AuthedService.empty`
* Eliminate `Fallthrough` typeclass.  An `HttpService` now returns
  `MaybeResponse`, which can be a `Response` or `Pass`.  There is a
  `Semigroup[MaybeResponse]` instance that allows `HttpService`s to be
  chained as a semigroup.  `service orElse anotherService` is
  deprecated in favor of `service |+| anotherService`.
* Support configuring blaze and Jetty servers with a custom
  `SSLContext`.
* Upgraded dependencies for various modules:
    * async-http-client-2.0.31
    * circe-0.7.1
    * jetty-9.4.3.v20170317
    * json4s-3.5.1
    * logback-1.2.1
    * log4s-1.3.4
    * metrics-3.2.0
    * scalacheck-1.13.5
    * tomcat-8.0.43
* Deprecate `EntityEncoder[ByteBuffer]` and
  `EntityEncoder[CharBuffer]`.
* Add `EntityDecoder[Unit]`.
* Move `ResponseClass`es into `Status`.
* Use `SSLContext.getDefault` by default in blaze-client.  Use
  `BlazeServerConfig.insecure` to ignore certificate validity.  But
  please don't.
* Move `CaseInsensitiveString` syntax to `org.http4s.syntax`.
* Bundle an internal version of parboiled2.  This decouples core from
  shapeless, allowing applications to use their preferred version of
  shapeless.
* Rename `endpointAuthentication` to `checkEndpointAuthentication`.
* Add a `WebjarService` for serving files out of web jars.
* Implement `Retry-After` header.
* Stop building with `delambdafy` on Scala 2.11.
* Eliminate finalizer on `BlazeConnection`.
* Respond OK to CORS pre-flight requests even if the wrapped service
  does not return a successful response.  This is to allow `CORS`
  pre-flight checks of authenticated services.
* Deprecate `ServerApp` in favor of `org.http4s.util.ProcessApp`.  A
  `ProcessApp` is easier to compose all the resources a server needs via
  `Process.bracket`.
* Implement a `Referer` header.

# v0.15.8 (2017-04-06)
* Cache charset lookups to avoid synchronization.  Resolution of
  charsets is synchronized, with a cache size of two.  This avoids
  the synchronized call on the HTTP pool.
* Strip fragment from request target in blaze-client.  An HTTP request
  target should not include the fragment, and certain servers respond
  with a `400 Bad Request` in their presence.

# v0.15.7 (2017-03-09)
* Change default server and client executors to a minimum of four
  threads.
* Bring scofflaw async-http-client to justice for its brazen
  violations of Reactive Streams Rule 3.16, requesting of a null
  subscription.
* Destroy Tomcat instances after stopping, so they don't hold the port
* Deprecate `ArbitraryInstances.genCharsetRangeNoQuality`, which can
  cause deadlocks
* Patch-level upgrades to dependencies:
    * async-http-client-2.0.30
    * jetty-9.3.16.v20170120
    * logback-1.1.11
    * metrics-3.1.3
    * scala-xml-1.0.6
    * scalaz-7.2.9
    * tomcat-8.0.41
    * twirl-1.2.1

# v0.15.6 (2017-03-03)
* Log unhandled MessageFailures to `org.http4s.server.message-failures`

# v0.15.5 (2017-02-20)
* Allow services wrapped in CORS middleware to fall through
* Don't log message about invalid CORS headers when no `Origin` header present
* Soften log about invalid CORS headers from info to debug

# v0.15.4 (2017-02-12)
* Call `toHttpResponse` on tasks failed with `MessageFailure`s from
  `HttpService`, to get proper 4xx handling instead of an internal
  server error.

# v0.15.3 (2017-01-17)
* Dispose of redirect responses in `FollowRedirect`. Fixes client deadlock under heavy load
* Refrain from logging headers with potentially sensitive info in blaze-client
* Add `hashCode` and `equals` to `Headers`
* Make `challenge` in auth middlewares public to facilitate composing multiple auth mechanisms
* Fix blaze-client detection of stale connections

# v0.15.2 (2016-12-29)
* Add helpers to add cookies to requests

# v0.12.6 (2016-12-29)
* Backport rendering of details in `ParseFailure.getMessage`

# ~~v0.12.5 (2016-12-29)~~
* ~~Backport rendering of details in `ParseFailure.getMessage`~~ Oops.

# v0.15.1 (2016-12-20)
* Fix GZip middleware to fallthrough non-matching responses
* Fix UnsupportedOperationException in Arbitrary[Uri]
* Upgrade to Scala 2.12.1 and Scalaz 7.2.8

# v0.15.0 (2016-11-30)
* Add support for Scala 2.12
* Added `Client.fromHttpService` to assist with testing.
* Make all case classes final where possible, sealed where not.
* Codec for Server Sent Events (SSE)
* Added JSONP middleware
* Improve Expires header to more easily build the header and support parsing of the header
* Replce lazy `Raw.parsed` field with a simple null check
* Added support for Zipkin headers
* Eliminate response attribute for detecting fallthrough response.
  The fallthrough response must be `Response.fallthrough`.
* Encode URI path segments created with `/`
* Introduce `AuthedRequest` and `AuthedService` types.
* Replace `CharSequenceEncoder` with `CharBufferEncoder`, assuming
  that `CharBuffer` and `String` are the only `CharSequence`s one
  would want to encode.
* Remove `EnittyEncoder[Char]` and `EntityEncoder[Byte]`.  Send an
  array, buffer, or String if you want this.
* Add `DefaultHead` middleware for `HEAD` implementation.
* Decouple `http4s-server` from Dropwizard Metrics.  Metrics code is
  in the new `http4s-metrics` module.
* Allow custom scheduler for timeout middleware.
* Add parametric empty `EntityEncoder` and `EntityEncoder[Unit]`.
* Replace unlawful `Order[CharsetRange]` with `Equal[CharsetRange]`.
* Auth middlewares renamed `BasicAuth` and `DigestAuth`.
* `BasicAuth` passes client password to store instead of requesting
  password from store.
* Remove realm as an argument to the basic and digest auth stores.
* Basic and digest auth stores return a parameterized type instead of
  just a String username.
* Upgrade to argonaut-6.2-RC2, circe-0.6.1, json4s-3.5.0

# v0.14.11 (2016-10-25)
* Fix expansion of `uri` and `q` macros by qualifying with `_root_`

# v0.14.10 (2016-10-12)
* Include timeout type and duration in blaze client timeouts

# v0.14.9 (2016-10-09)
* Don't use `"null"` as query string in servlet backends for requests without a query string

# v0.14.8 (2016-10-04)
* Allow param names in UriTemplate to have encoded, reserved parameters
* Upgrade to blaze-0.12.1, to fix OutOfMemoryError with direct buffers
* Upgrade to Scalaz 7.1.10/7.2.6
* Upgrade to Jetty 9.3.12
* Upgrade to Tomcat 8.0.37

# v0.14.7 (2016-09-25)
* Retry middleware now only retries requests with idempotent methods
  and pure bodies and appropriate status codes
* Fix bug where redirects followed when an effectful chunk (i.e., `Await`) follows pure ones.
* Don't uppercase two hex digits after "%25" when percent encoding.
* Tolerate invalid percent-encodings when decoding.
* Omit scoverage dependencies from POM

# v0.14.6 (2016-09-11)
* Don't treat `Kill`ed responses (i.e., HEAD requests) as abnormal
  termination in metrics

# v0.14.5 (2016-09-02)
* Fix blaze-client handling of HEAD requests

# v0.14.4 (2016-08-29)
* Don't render trailing "/" for URIs with empty paths
* Avoid calling tail of empty list in `/:` extractor

# v0.14.3 (2016-08-24)
* Follow 301 and 302 responses to POST with a GET request.
* Follow all redirect responses to HEAD with a HEAD request.
* Fix bug where redirect response is disposed prematurely even if not followed.
* Fix bug where payload headers are sent from original request when
  following a redirect with a GET or HEAD.
* Return a failed task instead of throwing when a client callback
  throws an exception. Fixes a resource leak.
* Always render `Date` header in GMT.
* Fully support the three date formats specified by RFC 7231.
* Always specify peer information in blaze-client SSL engines
* Patch upgrades to latest async-http-client, jetty, scalaz, and scalaz-stream

# v0.14.2 (2016-08-10)
* Override `getMessage` in `UnexpectedStatus`

# v0.14.1 (2016-06-15)
* Added the possibility to specify custom responses to MessageFailures
* Address issue with Retry middleware leaking connections
* Fixed the status code for a semantically invalid request to `422 UnprocessableEntity`
* Rename `json` to `jsonDecoder` to reduce possibility of implicit shadowing
* Introduce the `ServerApp` trait
* Deprectate `onShutdown` and `awaitShutdown` in `Server`
* Support for multipart messages
* The Path extractor for Long now supports negative numbers
* Upgrade to scalaz-stream-0.8.2(a) for compatibility with scodec-bits-1.1
* Downgrade to argonaut-6.1 (latest stable release) now that it cross builds for scalaz-7.2
* Upgrade parboiled2 for compatibility with shapeless-2.3.x

# ~~v0.14.0 (2016-06-15)~~
* Recalled. Use v0.14.1 instead.

# v0.13.3 (2016-06-15)
* Address issue with Retry middleware leaking connections.
* Pass the reason string when setting the `Status` for a successful `ParseResult`.

# v0.13.2 (2016-04-13)
* Fixes the CanBuildFrom for RequestCookieJar to avoid duplicates.
* Update version of jawn-parser which contains a fix for Json decoding.

# v0.13.1 (2016-04-07)
* Remove implicit resolution of `DefaultExecutor` in blaze-client.

# v0.13.0 (2016-03-29)
* Add support for scalaz-7.2.x (use version 0.13.0a).
* Add a client backed based on async-http-client.
* Encode keys when rendering a query string.
* New entity decoder based on json4s' extract.
* Content-Length now accepts a Long.
* Upgrade to circe-0.3, json4s-3.3, and other patch releases.
* Fix deadlocks in blaze resulting from default executor on single-CPU machines.
* Refactor `DecodeFailure` into a new `RequestFailure` hierarchy.
* New methods for manipulating `UrlForm`.
* All parsed headers get a `parse` method to construct them from their value.
* Improve error message for unsupported media type decoding error.
* Introduce `BlazeClientConfig` class to simplify client construction.
* Unify client executor service semantics between blaze-client and async-http-client.
* Update default response message for UnsupportedMediaType failures.
* Add a `lenient` flag to blazee configuration to accept illegal characters in headers.
* Remove q-value from `MediaRange` and `MediaType`, replaced by `MediaRangeAndQValue`.
* Add `address` to `Server` trait.
* Lazily construct request body in Servlet NIO to support HTTP 100.
* Common operations pushed down to `MessageOps`.
* Fix loop in blaze-client when no connection can be established.
* Privatize most of the blaze internal types.
* Enable configuration of blaze server parser lengths.
* Add trailer support in blaze client.
* Provide an optional external executor to blaze clients.
* Fix Argonaut string interpolation

# v0.12.4 (2016-03-10)
* Fix bug on rejection of invalid URIs.
* Do not send `Transfer-Encoding` or `Content-Length` headers for 304 and others.
* Don't quote cookie values.

# v0.12.3 (2016-02-24)
* Upgrade to jawn-0.8.4 to fix decoding escaped characters in JSON.

# v0.12.2 (2016-02-22)
* ~~Upgrade to jawn-0.8.4 to fix decoding escaped characters in JSON.~~ Oops.

# v0.12.1 (2016-01-30)
* Encode keys as well as values when rendering a query.
* Don't encode '?' or '/' when encoding a query.

# v0.12.0 (2016-01-15)
* Refactor the client API for resource safety when not reading the entire body.
* Rewrite client connection pool to support maximum concurrent
  connections instead of maximum idle connections.
* Optimize body collection for better connection keep-alive rate.
* Move `Service` and `HttpService`, because a `Client` can be viewed as a `Service`.
* Remove custom `DateTime` in favor of `java.time.Instant`.
* Support status 451 Unavailable For Legal Reasons.
* Various blaze-client optimizations.
* Don't let Blaze `IdentityWriter` write more than Content-Length bytes.
* Remove `identity` `Transfer-Encoding`, which was removed in HTTP RFC errata.
* In blaze, `requireClose` is now the return value of `writeEnd`.
* Remove body from `Request.toString` and `Response.toString`.
* Move blaze parser into its own class.
* Trigger a disconnect if an ignored body is too long.
* Configurable thread factories for happier profiling.
* Fix possible deadlock in default client execution context.

# v0.11.3 (2015-12-28)
* Blaze upgrade to fix parsing HTTP responses without a reason phrase.
* Don't write more than Content-Length bytes in blaze.
* Fix infinite loop in non-blocking Servlet I/O.
* Never write a response body on HEAD requests to blaze.
* Add missing `'&'` between multivalued k/v pairs in `UrlFormCodec.encode`

# v0.11.2 (2015-12-04)
* Fix stack safety issue in async servlet I/O.
* Reduce noise from timeout exceptions in `ClientTimeoutStage`.
* Address file descriptor leaks in blaze-client.
* Fix `FollowRedirect` middleware for 303 responses.
* Support keep-alives for client requests with bodies.

# v0.11.1 (2015-11-29)
* Honor `connectorPoolSize` and `bufferSize` parameters in `BlazeBuilder`.
* Add convenient `ETag` header constructor.
* Wait for final chunk to be written before closing the async context in non-blocking servlet I/O.
* Upgrade to jawn-streamz-0.7.0 to use scalaz-stream-0.8 across the board.

# v0.11.0 (2015-11-20)
* Upgrade to scalaz-stream 0.8
* Add Circe JSON support module.
* Add ability to require content-type matching with EntityDecoders.
* Cleanup blaze-client internals.
* Handle empty static files.
* Add ability to disable endpoint authentication for the blaze client.
* Add charset encoding for Argonaut JSON EntityEncoder.

# v0.10.1 (2015-10-07)
* Processes render data in chunked encoding by default.
* Incorporate type name into error message of QueryParam.
* Comma separate Access-Control-Allow-Methods header values.
* Default FallThrough behavior inspects for the FallThrough.fallthroughKey.

# v0.10.0 (2015-09-03)
* Replace `PartialService` with the `Fallthrough` typeclass and `orElse` syntax.
* Rename `withHeaders` to `replaceAllHeaders`
* Set https endpoint identification algorithm when possible.
* Stack-safe `ProcessWriter` in blaze.
* Configureable number of connector threads and buffer size in blaze-server.

# v0.9.3 (2015-08-27)
* Trampoline recursive calls in blaze ProcessWriter.
* Handle server hangup and body termination correctly in blaze client.

# v0.9.2 (2015-08-26)
* Bump http4s-websockets to 1.0.3 to properly decode continuation opcode.
* Fix metrics incompatibility when using Jetty 9.3 backend.
* Preserve original headers when appending as opposed to quoting.

# v0.8.5 (2015-08-26)
* Preserve original headers when appending as opposed to quoting.
* Upgrade to jawn-0.8.3 to avoid transitive dependency on GPL2 jmh

# v0.9.1 (2015-08-19)
* Fix bug in servlet nio handler.

# v0.9.0 (2015-08-15)
* Require Java8.
* `StaticFile` uses the filename extension exclusively to determine media-type.
* Add `/` method to `Uri`.
* Add `UrlFormLifter` middleware to aggregate url-form parameters with the query parameters.
* Add local address information to the `Request` type.
* Add a Http method 'or' (`|`) extractor.
* Add `VirtualHost` middleware for serving multiple sites from one server.
* Add websocket configuration to the blaze server builder.
* Redefine default timeout status code to 500.
* Redefine the `Service` arrow result from `Task[Option[_]]` to `Task[_]`.
* Don't extend `AllInstances` with `Http4s` omnibus import object.
* Use UTF-8 as the default encoding for text bodies.
* Numerous bug fixes by numerous contributors!

# v0.8.4 (2015-07-13)
* Honor the buffer size parameter in gzip middleware.
* Handle service exceptions in servlet backends.
* Respect asyncTimeout in servlet backends.
* Fix prefix mounting bug in blaze-server.
* Do not apply CORS headers to unsuccessful OPTIONS requests.

# v0.8.3 (2015-07-02)
* Fix bug parsing IPv4 addresses found in URI construction.

# v0.8.2 (2015-06-22)
* Patch instrumented handler for Jetty to time async contexts correctly.
* Fix race condition with timeout registration and route execution in blaze client
* Replace `ConcurrentHashMap` with synchronized `HashMap` in `staticcontent` package.
* Fix static content from jars by avoiding `"//"` in path uris when serving static content.
* Quote MediaRange extensions.
* Upgrade to jawn-streamz-0.5.0 and blaze-0.8.2.
* Improve error handling in blaze-client.
* Respect the explicit default encoding passed to `decodeString`.

# v0.8.1 (2015-06-16)
* Authentication middleware integrated into the server package.
* Static content tools integrated into the server package.
* Rename HttpParser to HttpHeaderParser and allow registration and removal of header parsers.
* Make UrlForm EntityDecoder implicitly resolvable.
* Relax UrlForm parser strictness.
* Add 'follow redirect' support as a client middleware.
* Add server middleware for auto retrying uris of form '/foo/' as '/foo'.
* Numerous bug fixes.
* Numerous version bumps.

# ~~v0.8.0 (2015-06-16)~~
* Mistake.  Go straight to v0.8.1.

# v0.7.0 (2015-05-05)
* Add QueryParamMatcher to the dsl which returns a ValidationNel.
* Dsl can differentiate between '/foo/' and '/foo'.
* Added http2 support for blaze backend.
* Added a metrics middleware usable on all server backends.
* Websockets are now modeled by an scalaz.stream.Exchange.
* Add `User-Agent` and `Allow` header types and parsers.
* Allow providing a Host header to the blaze client.
* Upgrade to scalaz-stream-7.0a.
* Added a CORS middleware.
* Numerous bug fixes.
* Numerous version bumps.

# v0.6.5 (2015-03-29)
* Fix bug in Request URI on servlet backend with non-empty context or servlet paths.
* Allow provided Host header for Blaze requests.

# v0.6.4 (2015-03-15)
* Avoid loading javax.servlet.WriteListener when deploying to a servlet 3.0 container.

# ~~v0.6.3 (2015-03-15)~~
* Forgot to pull origin before releasing.  Use v0.6.4 instead.

# v0.6.2 (2015-02-27)
* Use the thread pool provided to the Jetty servlet builder.
* Avoid throwing exceptions when parsing headers.
* Make trailing slash insignificant in service prefixes on servlet containers.
* Fix mapping of servlet query and mount prefix.

# v0.6.1 (2015-02-04)
* Update to blaze-0.5.1
* Remove unneeded error message (90b2f76097215)
* GZip middleware will not throw an exception if the AcceptEncoding header is not gzip (ed1b2a0d68a8)

# v0.6.0 (2015-01-27)

## http4s-core
* Remove ResponseBuilder in favor of Response companion.
* Allow '';'' separators for query pairs.
* Make charset on Message an Option.
* Add a `flatMapR` method to EntityDecoder.
* Various enhancements to QueryParamEncoder and QueryParamDecoder.
* Make Query an IndexedSeq.
* Add parsers for Location and Proxy-Authenticate headers.
* Move EntityDecoder.apply to `Request.decode` and `Request.decodeWith`
* Move headers into `org.http4s.headers` package.
* Make UriTranslation respect scriptName/pathInfo split.
* New method to resolve relative Uris.
* Encode query and fragment of Uri.
* Codec and wrapper type for URL-form-encoded bodies.

## http4s-server
* Add SSL support to all server builders.

## http4s-blaze-server
* Add Date header to blaze-server responses.
* Close connection when error happens during body write in blaze-server.

## http4s-servlet
* Use asynchronous servlet I/O on Servlet 3.1 containers.
* ServletContext syntax for easy mounting in a WAR deployment.
* Support Dropwizard Metrics collection for servlet containers.

## http4s-jawn
* Empty strings are a JSON decoding error.

## http4s-argonaut
* Add codec instances for Argonaut's CodecJson.

## http4s-json4s
* Add codec instances for Json4s' Reader/Writer.

## http4s-twirl
* New module to support Twirl templates

## http4s-scala-xml
* Split scala-xml support into http4s-scala-xml module.
* Change inferred type of `scala.xml.Elem` to `application/xml`.

## http4s-client
* Support for signing oauth-1 requests in client.

## http4s-blaze-client
* Fix blaze-client when receiving HTTP1 response without Content-Length header.
* Change default blaze-client executor to variable size.
* Fix problem with blaze-client timeouts.

# v0.5.4 (2015-01-08)
* Upgrade to blaze 0.4.1 to fix header parsing issue in blaze http/1.x client and server.

# v0.5.3 (2015-01-05)
* Upgrade to argonaut-6.1-M5 to match jawn. [#157](https://github.com/http4s/http4s/issues/157)

# v0.5.2 (2015-01-02)
* Upgrade to jawn-0.7.2.  Old version of jawn was incompatible with argonaut. [#157]](https://github.com/http4s/http4s/issues/157)

# v0.5.1 (2014-12-23)
* Include context path in calculation of scriptName/pathInfo. [#140](https://github.com/http4s/http4s/issues/140)
* Fix bug in UriTemplate for query params with multiple keys.
* Fix StackOverflowError in query parser. [#147](https://github.com/http4s/http4s/issues/147)
* Allow ';' separators for query pairs.

# v0.5.0 (2014-12-11)
* Client syntax has evloved and now will include Accept headers when used with EntityDecoder
* Parse JSON with jawn-streamz.
* EntityDecoder now returns an EitherT to make decoding failure explicit.
* Renamed Writable to EntityEncoder
* New query param typeclasses for encoding and decoding query strings.
* Status equality now discards the reason phrase.
* Match AttributeKeys as singletons.
* Added async timeout listener to servlet backends.
* Start blaze server asynchronously.
* Support specifying timeout and executor in blaze-client.
* Use NIO for encoding files.

# v0.4.2 (2014-12-01)
* Fix whitespace parsing in Authorization header [#87](https://github.com/http4s/http4s/issues/87)

# v0.4.1 (2014-11-20)
* `Uri.query` and `Uri.fragment` are no longer decoded. [#75](https://github.com/http4s/http4s/issues/75)

# v0.4.0 (2014-11-18)

* Change HttpService form a `PartialFunction[Request,Task[Response]]`
  to `Service[Request, Response]`, a type that encapsulates a `Request => Task[Option[Response]]`
* Upgrade to scalaz-stream-0.6a
* Upgrade to blaze-0.3.0
* Drop scala-logging for log4s
* Refactor ServerBuilders into an immutable builder pattern.
* Add a way to control the thread pool used for execution of a Service
* Modernize the Renderable/Renderer framework
* Change Renderable append operator from ~ to <<
* Split out the websocket codec and types into a seperate package
* Added ReplyException, an experimental way to allow an Exception to encode
  a default Response on for EntityDecoder etc.
* Many bug fixes and slight enhancements

# v0.3.0 (2014-08-29)

* New client API with Blaze implementation
* Upgrade to scalaz-7.1.0 and scalaz-stream-0.5a
* JSON Writable support through Argonaut and json4s.
* Add EntityDecoders for parsing bodies.
* Moved request and response generators to http4s-dsl to be more flexible to
  other frameworks'' syntax needs.
* Phased out exception-throwing methods for the construction of various
  model objects in favor of disjunctions and macro-enforced literals.
* Refactored imports to match the structure followed by [scalaz](https://github.com/scalaz/scalaz).

# v0.2.0 (2014-07-15)

* Scala 2.11 support
* Spun off http4s-server module. http4s-core is neutral between server and
the future client.
* New builder for running Blaze, Jetty, and Tomcat servers.
* Configurable timeouts in each server backend.
* Replace Chunk with scodec.bits.ByteVector.
* Many enhancements and bugfixes to URI type.
* Drop joda-time dependency for slimmer date-time class.
* Capitalized method names in http4s-dsl.

# v0.1.0 (2014-04-15)

* Initial public release.<|MERGE_RESOLUTION|>--- conflicted
+++ resolved
@@ -1,4 +1,3 @@
-<<<<<<< HEAD
 # v0.17.0-SNAPSHOT
 * Honor `Retry-After` header in `Retry` middleware.  The response will
   not be retried until the maximum of the backoff strategy and any
@@ -16,22 +15,17 @@
   high-level `EntityDecoder[Multipart]`, and substantially improves
   performance on large files.  The high-level API is not affected.
 
-=======
->>>>>>> b72e3238
 # v0.16.0-SNAPSHOT
 * `Retry` middleware takes a `RetryPolicy` instead of a backoff
   strategy.  A `RetryPolicy` is a function of the request, the
   response, and the number of attempts.  Wrap the previous `backoff`
   in `RetryPolicy {}` for compatible behavior.
-<<<<<<< HEAD
+* Expose a `Part.fileData` constructor that accepts an `EntityBody`.
 
 # v0.17.0-RC3 (2017-08-29)
 * In blaze-server, when doing chunked transfer encoding, flush the
   header as soon as it is available.  It previously buffered until the
   first chunk was available.
-=======
-* Expose a `Part.fileData` constructor that accepts an `EntityBody`.
->>>>>>> b72e3238
 
 # v0.16.0-RC3 (2017-08-29)
 * Add a `responseHeaderTimeout` property to `BlazeClientConfig`.  This
