--- conflicted
+++ resolved
@@ -41,16 +41,10 @@
     asyncTimeout: Duration = asyncTimeout,
     servletIo: ServletIo = servletIo,
     sslBits: Option[KeyStoreBits] = sslBits,
-<<<<<<< HEAD
-    mounts: Vector[Mount] = mounts
-  ): Self =
-    new TomcatBuilder(socketAddress, executionContext, idleTimeout, asyncTimeout, servletIo, sslBits, mounts)
-=======
     mounts: Vector[Mount] = mounts,
     serviceErrorHandler: ServiceErrorHandler = serviceErrorHandler
-  ): TomcatBuilder =
-    new TomcatBuilder(socketAddress, serviceExecutor, idleTimeout, asyncTimeout, servletIo, sslBits, mounts, serviceErrorHandler)
->>>>>>> e5e40bcc
+  ): Self =
+    new TomcatBuilder(socketAddress, executionContext, idleTimeout, asyncTimeout, servletIo, sslBits, mounts, serviceErrorHandler)
 
   override def withSSL(keyStore: StoreInfo, keyManagerPassword: String, protocol: String, trustStore: Option[StoreInfo], clientAuth: Boolean): Self = {
     copy(sslBits = Some(KeyStoreBits(keyStore, keyManagerPassword, protocol, trustStore, clientAuth)))
@@ -95,12 +89,8 @@
         service = service,
         asyncTimeout = builder.asyncTimeout,
         servletIo = builder.servletIo,
-<<<<<<< HEAD
-        executionContext = builder.executionContext
-=======
-        threadPool = builder.serviceExecutor,
+        executionContext = builder.executionContext,
         serviceErrorHandler = builder.serviceErrorHandler
->>>>>>> e5e40bcc
       )
       val wrapper = Tomcat.addServlet(ctx, s"servlet-$index", servlet)
       wrapper.addMapping(ServletContainer.prefixMapping(prefix))
