--- conflicted
+++ resolved
@@ -1,100 +1,79 @@
 package org.http4s
 package circe
 
-<<<<<<< HEAD
-import cats._
+import java.nio.ByteBuffer
+
+import cats.Applicative
 import cats.implicits._
+import fs2.Chunk
 import fs2.util.Catchable
-=======
-import java.nio.ByteBuffer
-import cats.implicits._
-import fs2.{Chunk, Task}
-import fs2.interop.cats._
->>>>>>> 2f1317dc
-import io.circe.{Encoder, Decoder, Json, Printer}
+import fs2.interop.cats.{kleisliCatchableInstance => _, _}
+import io.circe.jawn.CirceSupportParser.facade
 import io.circe.jawn._
-import io.circe.jawn.CirceSupportParser.facade
-<<<<<<< HEAD
-=======
+import io.circe.{Decoder, Encoder, Json, Printer}
 import org.http4s.headers.`Content-Type`
 import org.http4s.util.ByteVectorChunk
 import scodec.bits.ByteVector
->>>>>>> 2f1317dc
-import org.http4s.headers.`Content-Type`
 
 trait CirceInstances {
-<<<<<<< HEAD
-  implicit def jsonDecoder[F[_]: Catchable: Applicative]: EntityDecoder[F, Json] =
+  def jsonDecoderIncremental[F[_]: Catchable]: EntityDecoder[F, Json] =
     jawn.jawnDecoder
-=======
-  val jsonDecoderIncremental: EntityDecoder[Json] = jawn.jawnDecoder(facade)
 
-  val jsonDecoderByteBuffer: EntityDecoder[Json] =
-    EntityDecoder.decodeBy(MediaType.`application/json`)(
-      jsonDecoderByteBufferImpl)
+  def jsonDecoderByteBuffer[F[_]: Catchable]: EntityDecoder[F, Json] =
+    EntityDecoder.decodeBy(MediaType.`application/json`)(jsonDecoderByteBufferImpl[F])
 
-  private def jsonDecoderByteBufferImpl(msg: Message): DecodeResult[Json] =
+  private def jsonDecoderByteBufferImpl[F[_]: Catchable](msg: Message[F]): DecodeResult[F, Json] =
     EntityDecoder.collectBinary(msg).flatMap { chunk =>
       val bb = ByteBuffer.wrap(chunk.toBytes.values)
       if (bb.hasRemaining) {
         parseByteBuffer(bb) match {
           case Right(json) =>
-            DecodeResult.success(Task.now(json))
+            DecodeResult.success[F, Json](json)
           case Left(pf) =>
-            DecodeResult.failure(MalformedMessageBodyFailure(
+            DecodeResult.failure[F, Json](MalformedMessageBodyFailure(
               s"Invalid JSON", Some(pf.underlying)))
         }
       } else {
-        DecodeResult.failure(MalformedMessageBodyFailure(
+        DecodeResult.failure[F, Json](MalformedMessageBodyFailure(
           "Invalid JSON: empty body", None))
       }
     }
 
-  implicit def jsonDecoder: EntityDecoder[Json]
+  implicit def jsonDecoder[F[_]: Catchable]: EntityDecoder[F, Json]
 
-  def jsonDecoderAdaptive(cutoff: Long): EntityDecoder[Json] =
+  def jsonDecoderAdaptive[F[_]: Catchable](cutoff: Long): EntityDecoder[F, Json] =
     EntityDecoder.decodeBy(MediaType.`application/json`) { msg =>
       msg.contentLength match {
         case Some(contentLength) if contentLength < cutoff =>
-          jsonDecoderByteBufferImpl(msg)
-        case _ => jawn.jawnDecoderImpl(msg)(facade)
+          jsonDecoderByteBufferImpl[F](msg)
+        case _ => jawn.jawnDecoderImpl[F, Json](msg)
       }
     }
->>>>>>> 2f1317dc
 
-  def jsonOf[F[_], A](implicit C: Catchable[F], F: Monad[F], decoder: Decoder[A]): EntityDecoder[F, A] =
+  def jsonOf[F[_], A](implicit C: Catchable[F], decoder: Decoder[A]): EntityDecoder[F, A] =
     jsonDecoder.flatMapR { json =>
       decoder.decodeJson(json).fold(
-        failure =>
-          DecodeResult.failure[F, A](InvalidMessageBodyFailure(s"Could not decode JSON: $json", Some(failure))),
-        DecodeResult.success[F, A](_)
+        failure => DecodeResult.failure[F, A](InvalidMessageBodyFailure(
+          s"Could not decode JSON: $json", Some(failure))),
+        DecodeResult.success[F, A]
       )
     }
 
   protected def defaultPrinter: Printer
 
-  implicit def jsonEncoder[F[_]: EntityEncoder[?[_], String]]: EntityEncoder[F, Json] =
+  implicit def jsonEncoder[F[_]: EntityEncoder[?[_], String]: Applicative]: EntityEncoder[F, Json] =
     jsonEncoderWithPrinter(defaultPrinter)
 
-<<<<<<< HEAD
-  def jsonEncoderWithPrinter[F[_]: EntityEncoder[?[_], String]](printer: Printer): EntityEncoder[F, Json] =
-    EntityEncoder[F, String].contramap[Json] { json =>
-      // Comment from ArgonautInstances (which this code is based on):
-      // TODO naive implementation materializes to a String.
-      // See https://github.com/non/jawn/issues/6#issuecomment-65018736
-      printer.pretty(json)
-=======
-  def jsonEncoderWithPrinter(printer: Printer): EntityEncoder[Json] =
-    EntityEncoder[Chunk[Byte]].contramap[Json] { json =>
+  def jsonEncoderWithPrinter[F[_]: EntityEncoder[?[_], String]: Applicative](printer: Printer): EntityEncoder[F, Json] =
+    EntityEncoder[F, Chunk[Byte]].contramap[Json] { json =>
       val bytes = printer.prettyByteBuffer(json)
       ByteVectorChunk(ByteVector.view(bytes))
->>>>>>> 2f1317dc
     }.withContentType(`Content-Type`(MediaType.`application/json`))
 
-  def jsonEncoderOf[F[_]: EntityEncoder[?[_], String], A](implicit encoder: Encoder[A]): EntityEncoder[F, A] =
+  def jsonEncoderOf[F[_]: EntityEncoder[?[_], String]: Applicative, A](implicit encoder: Encoder[A]): EntityEncoder[F, A] =
     jsonEncoderWithPrinterOf(defaultPrinter)
 
-  def jsonEncoderWithPrinterOf[F[_]: EntityEncoder[?[_], String], A](printer: Printer)(implicit encoder: Encoder[A]): EntityEncoder[F, A] =
+  def jsonEncoderWithPrinterOf[F[_]: EntityEncoder[?[_], String]: Applicative, A](printer: Printer)(implicit encoder: Encoder[A]): EntityEncoder[F, A] =
     jsonEncoderWithPrinter[F](printer).contramap[A](encoder.apply)
 
   implicit val encodeUri: Encoder[Uri] =
@@ -110,11 +89,11 @@
   def withPrinter(p: Printer): CirceInstances = {
     new CirceInstances {
       val defaultPrinter: Printer = p
-      val jsonDecoder: EntityDecoder[Json] = defaultJsonDecoder
+      def jsonDecoder[F[_]: Catchable]: EntityDecoder[F, Json] = defaultJsonDecoder
     }
   }
 
   // default cutoff value is based on benchmarks results
-  val defaultJsonDecoder: EntityDecoder[Json] =
+  def defaultJsonDecoder[F[_]: Catchable]: EntityDecoder[F, Json] =
     jsonDecoderAdaptive(cutoff = 100000)
 }