--- conflicted
+++ resolved
@@ -25,11 +25,7 @@
 import org.http4s.laws.discipline.ArbitraryInstances._
 
 class TransferEncodingSuite extends HeaderLaws {
-<<<<<<< HEAD
-  //checkAll("TransferEncoding", headerLaws(`Transfer-Encoding`))
-=======
   checkAll("TransferEncoding", headerLaws[`Transfer-Encoding`])
->>>>>>> 142e2c1c
 
   // TODO Temporal class providing methods which will be replaced by syntax later on
   implicit class TemporalSyntax(header: `Transfer-Encoding`) {
