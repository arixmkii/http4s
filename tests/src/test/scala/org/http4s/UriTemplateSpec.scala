/*
 * Copyright 2013-2020 http4s.org
 *
 * SPDX-License-Identifier: Apache-2.0
 */

package org.http4s

import org.http4s.Uri.{Authority, RegName, Scheme, UserInfo}
import org.http4s.UriTemplate._
import org.typelevel.ci.CIString

class UriTemplateSpec extends Http4sSpec {
  "UriTemplate" should {
    "render /" in {
      UriTemplate().toString must equalTo("/")
      UriTemplate(path = List()).toString must equalTo("/")
    }
    "render /test" in {
      UriTemplate(path = List(PathElm("test"))).toString must equalTo("/test")
    }
    "render {rel}" in {
      UriTemplate(path = List(VarExp("rel"))).toString must equalTo("{rel}")
    }
    "render /?ref={path,name}" in {
      val query = List(ParamVarExp("ref", "path", "name"))
      UriTemplate(query = query).toString must equalTo("/?ref={path,name}")
    }
    "render /here?ref={+path,name}" in {
      val query = List(ParamReservedExp("ref", "path", "name"))
      UriTemplate(query = query).toString must equalTo("/?ref={+path,name}")
    }
    "render /here?ref={path}" in {
      val path = List(PathElm("here"))
      val query = List(ParamVarExp("ref", "path"))
      UriTemplate(path = path, query = query).toString must equalTo("/here?ref={path}")
    }
    "render /here?{ref[name]}" in {
      val path = List(PathElm("here"))
      val query = List(ParamExp("ref[name]"))
      UriTemplate(path = path, query = query).toString must equalTo("/here{?ref[name]}")
    }
    "render /here?ref={+path}" in {
      val path = List(PathElm("here"))
      val query = List(ParamReservedExp("ref", "path"))
      UriTemplate(path = path, query = query).toString must equalTo("/here?ref={+path}")
    }
    "render {somewhere}?ref={path}" in {
      val path = List(VarExp("somewhere"))
      val query = List(ParamVarExp("ref", "path"))
      UriTemplate(path = path, query = query).toString must equalTo("{somewhere}?ref={path}")
    }
    "render /?ref={file,folder}" in {
      val query = List(ParamVarExp("ref", List("file", "folder")))
      UriTemplate(query = query).toString must equalTo("/?ref={file,folder}")
    }
    "render /orders{/id}" in {
      UriTemplate(path = List(PathElm("orders"), PathExp("id"))).toString must
        equalTo("/orders{/id}")
    }
    "render /orders{/id,item}" in {
      UriTemplate(path = List(PathElm("orders"), PathExp("id", "item"))).toString must
        equalTo("/orders{/id,item}")
    }
    "render /orders{id}" in {
      UriTemplate(path = List(PathElm("orders"), VarExp("id"))).toString must
        equalTo("/orders{id}")
    }
    "render {id,item}" in {
      UriTemplate(path = List(VarExp("id", "item"))).toString must
        equalTo("{id,item}")
    }
    "render /orders{id,item}" in {
      UriTemplate(path = List(PathElm("orders"), VarExp("id", "item"))).toString must
        equalTo("/orders{id,item}")
    }
    "render /some/test{rel}" in {
      UriTemplate(path =
        List(PathElm("some"), PathElm("test"), VarExp("rel"))).toString must equalTo(
        "/some/test{rel}")
    }
    "render /some{rel}/test" in {
      UriTemplate(path =
        List(PathElm("some"), VarExp("rel"), PathElm("test"))).toString must equalTo(
        "/some{rel}/test")
    }
    "render /some{rel}/test{?id}" in {
      val path = List(PathElm("some"), VarExp("rel"), PathElm("test"))
      val query = List(ParamExp("id"))
      UriTemplate(path = path, query = query).toString must equalTo("/some{rel}/test{?id}")
    }
    "render /item{?id}{&option}" in {
      val path = List(PathElm("item"))
      val query = List(ParamExp("id"), ParamContExp("option"))
      UriTemplate(path = path, query = query).toString must equalTo("/item{?id}{&option}")
    }
    "render /items{?start,limit}" in {
      val path = List(PathElm("items"))
      val query = List(ParamExp("start", "limit"))
      UriTemplate(path = path, query = query).toString must equalTo("/items{?start,limit}")
    }
    "render /items?start=0{&limit}" in {
      val path = List(PathElm("items"))
      val query = List(ParamElm("start", "0"), ParamContExp("limit"))
      UriTemplate(path = path, query = query).toString must equalTo("/items?start=0{&limit}")
    }
    "render /?switch" in {
      UriTemplate(path = Nil, query = List(ParamElm("switch"))).toString must equalTo("/?switch")
    }
    "render /?some=" in {
      UriTemplate(query = List(ParamElm("some", ""))).toString must equalTo("/?some=")
    }
    "render /{?id}" in {
      UriTemplate(query = List(ParamExp("id"))).toString must equalTo("/{?id}")
      UriTemplate(query = List(ParamExp("id"))).toString must equalTo("/{?id}")
    }
    "render /test{?id}" in {
      val path = List(PathElm("test"))
      val query = List(ParamExp("id"))
      UriTemplate(path = path, query = query).toString must equalTo("/test{?id}")
    }
    "render /test{?start,limit}" in {
      val path = List(PathElm("test"))
      val query = List(ParamExp("start", "limit"))
      UriTemplate(path = path, query = query).toString must equalTo("/test{?start,limit}")
    }
    "render /orders?id=1{&start,limit}" in {
      val path = List(PathElm("orders"))
      val query = List(ParamElm("id", "1"), ParamContExp("start", "limit"))
      UriTemplate(path = path, query = query).toString must equalTo("/orders?id=1{&start,limit}")
    }
    "render /orders?item=2&item=4{&start,limit}" in {
      val path = List(PathElm("orders"))
      val query = List(ParamExp("start", "limit"), ParamElm("item", List("2", "4")))
      UriTemplate(path = path, query = query).toString must equalTo(
        "/orders?item=2&item=4{&start,limit}")
    }
    "render /orders?item=2&item=4{&start}{&limit}" in {
      val path = List(PathElm("orders"))
      val query = List(ParamExp("start"), ParamElm("item", List("2", "4")), ParamExp("limit"))
      UriTemplate(path = path, query = query).toString must equalTo(
        "/orders?item=2&item=4{&start}{&limit}")
    }
    "render /search?option{&term}" in {
      val path = List(PathElm("search"))
      val query = List(ParamExp("term"), ParamElm("option"))
      UriTemplate(path = path, query = query).toString must equalTo("/search?option{&term}")
    }
    "render /search?option={&term}" in {
      val path = List(PathElm("search"))
      val query = List(ParamExp("term"), ParamElm("option", ""))
      UriTemplate(path = path, query = query).toString must equalTo("/search?option={&term}")
    }
    "render /{#frg}" in {
      val fragment = List(SimpleFragmentExp("frg"))
      UriTemplate(fragment = fragment).toString must equalTo("/{#frg}")
    }
    "render /{#x,y}" in {
      val fragment = List(MultiFragmentExp("x", "y"))
      UriTemplate(fragment = fragment).toString must equalTo("/{#x,y}")
    }
    "render /#test" in {
      val fragment = List(FragmentElm("test"))
      UriTemplate(fragment = fragment).toString must equalTo("/#test")
    }
    "render {path}/search{?term}{#section}" in {
      val path = List(VarExp("path"), PathElm("search"))
      val query = List(ParamExp("term"))
      val fragment = List(SimpleFragmentExp("section"))
      UriTemplate(path = path, query = query, fragment = fragment).toString must equalTo(
        "{path}/search{?term}{#section}")
    }
    "render {+path}/search{?term}{#section}" in {
      val path = List(ReservedExp("path"), PathElm("search"))
      val query = List(ParamExp("term"))
      val fragment = List(SimpleFragmentExp("section"))
      UriTemplate(path = path, query = query, fragment = fragment).toString must equalTo(
        "{+path}/search{?term}{#section}")
    }
    "render {+var}" in {
      val path = List(ReservedExp("var"))
      UriTemplate(path = path).toString must equalTo("{+var}")
    }
    "render {+path}/here" in {
      val path = List(ReservedExp("path"), PathElm("here"))
      UriTemplate(path = path).toString must equalTo("{+path}/here")
    }
    "render /?" in {
      UriTemplate(query = List(ParamElm("", Nil)), fragment = Nil).toString must equalTo("/?")
    }
    "render /?#" in {
      val fragment = List(FragmentElm(""))
      UriTemplate(query = List(ParamElm("", Nil)), fragment = fragment).toString must equalTo("/?#")
    }
    "render /#" in {
      val fragment = List(FragmentElm(""))
      UriTemplate(query = Nil, fragment = fragment).toString must equalTo("/#")
    }
    "render http://[1ab:1ab:1ab:1ab:1ab:1ab:1ab:1ab]/foo?bar=baz" in {
      val scheme = Some(Scheme.http)
      val host = ipv6"1ab:1ab:1ab:1ab:1ab:1ab:1ab:1ab"
      val authority = Some(Authority(host = host))
      val path = List(PathElm("foo"))
      val query = List(ParamElm("bar", "baz"))
      UriTemplate(scheme, authority, path, query).toString must
        equalTo("http://[1ab:1ab:1ab:1ab:1ab:1ab:1ab:1ab]/foo?bar=baz")
    }
    "render http://www.foo.com/foo?bar=baz" in {
      val scheme = Some(Scheme.http)
      val host = RegName("www.foo.com")
      val authority = Some(Authority(host = host))
      val path = List(PathElm("foo"))
      val query = List(ParamElm("bar", "baz"))
      UriTemplate(scheme, authority, path, query).toString must
        equalTo("http://www.foo.com/foo?bar=baz")
    }
    "render http://www.foo.com:80" in {
      val scheme = Some(Scheme.http)
      val host = RegName(CIString("www.foo.com"))
      val authority = Some(Authority(host = host, port = Some(80)))
      val path = Nil
      val query = Nil
      UriTemplate(scheme, authority, path, query).toString must
        equalTo("http://www.foo.com:80")
    }
    "render http://www.foo.com" in {
<<<<<<< HEAD
      UriTemplate(Some(Scheme.http), Some(Authority(host = RegName(CIString("www.foo.com"))))).toString must
=======
      UriTemplate(
        Some(Scheme.http),
        Some(Authority(host = RegName("www.foo.com".ci)))).toString must
>>>>>>> 40eb42b6
        equalTo("http://www.foo.com")
    }
    "render http://192.168.1.1" in {
      UriTemplate(Some(Scheme.http), Some(Authority(host = ipv4"192.168.1.1"))).toString must
        equalTo("http://192.168.1.1")
    }
    "render http://192.168.1.1:8080" in {
      val scheme = Some(Scheme.http)
      val host = ipv4"192.168.1.1"
      val authority = Some(Authority(host = host, port = Some(8080)))
      val query = List(ParamElm("", Nil))
      UriTemplate(scheme, authority, Nil, query).toString must equalTo("http://192.168.1.1:8080/?")
      UriTemplate(scheme, authority, Nil, Nil).toString must equalTo("http://192.168.1.1:8080")
    }
    "render http://192.168.1.1:80/c?GB=object&Class=one" in {
      val scheme = Some(Scheme.http)
      val host = ipv4"192.168.1.1"
      val authority = Some(Authority(host = host, port = Some(80)))
      val path = List(PathElm("c"))
      val query = List(ParamElm("GB", "object"), ParamElm("Class", "one"))
      UriTemplate(scheme, authority, path, query).toString must
        equalTo("http://192.168.1.1:80/c?GB=object&Class=one")
    }
    "render http://[2001:db8:85a3:8d3:1319:8a2e:370:7344]:8080" in {
      val scheme = Some(Scheme.http)
      val host = ipv6"2001:db8:85a3:8d3:1319:8a2e:370:7344"
      val authority = Some(Authority(host = host, port = Some(8080)))
      UriTemplate(scheme, authority).toString must
        equalTo("http://[2001:db8:85a3:8d3:1319:8a2e:370:7344]:8080")
    }
    "render http://[2001:db8::7]" in {
      val scheme = Some(Scheme.http)
      val host = ipv6"2001:db8::7"
      val authority = Some(Authority(host = host))
      UriTemplate(scheme, authority).toString must
        equalTo("http://[2001:db8::7]")
    }
    "render http://[2001:db8::7]/c?GB=object&Class=one" in {
      val scheme = Some(Scheme.http)
      val host = ipv6"2001:db8::7"
      val authority = Some(Authority(host = host))
      val path = List(PathElm("c"))
      val query = List(ParamElm("GB", "object"), ParamElm("Class", "one"))
      UriTemplate(scheme, authority, path, query).toString must
        equalTo("http://[2001:db8::7]/c?GB=object&Class=one")
    }
    "render http://[2001:db8:85a3:8d3:1319:8a2e:370:7344]" in {
      UriTemplate(
        Some(Scheme.http),
        Some(Authority(host = ipv6"2001:db8:85a3:8d3:1319:8a2e:370:7344"))).toString must
        equalTo("http://[2001:db8:85a3:8d3:1319:8a2e:370:7344]")
    }
    "render email address (not supported at the moment)" in {
      UriTemplate(Some(scheme"mailto"), path = List(PathElm("John.Doe@example.com"))).toString must
        equalTo("mailto:/John.Doe@example.com")
      // but should equalTo("mailto:John.Doe@example.com")
    }
    "render http://username:password@some.example.com" in {
      val scheme = Some(Scheme.http)
      val host = RegName("some.example.com")
      val authority = Some(Authority(Some(UserInfo("username", Some("password"))), host, None))
      UriTemplate(scheme, authority).toString must
        equalTo("http://username:password@some.example.com")
      UriTemplate(scheme, authority, Nil).toString must
        equalTo("http://username:password@some.example.com")
    }
    "render http://username:password@some.example.com/some/path?param1=5&param-without-value" in {
      val scheme = Some(Scheme.http)
      val host = RegName("some.example.com")
      val authority = Some(Authority(Some(UserInfo("username", Some("password"))), host, None))
      val path = List(PathElm("some"), PathElm("path"))
      val query = List(ParamElm("param1", "5"), ParamElm("param-without-value"))
      UriTemplate(scheme, authority, path, query).toString must
        equalTo("http://username:password@some.example.com/some/path?param1=5&param-without-value")
    }
  }

  "UriTemplate.toUriIfPossible" should {
    "convert / to Uri" in {
      UriTemplate().toUriIfPossible.get must equalTo(Uri())
      UriTemplate(path = Nil).toUriIfPossible.get must equalTo(Uri(path = ""))
    }
    "convert /test to Uri" in {
      UriTemplate(path = List(PathElm("test"))).toUriIfPossible.get must equalTo(
        Uri(path = "/test"))
    }
    "convert {path} to UriTemplate" in {
      val tpl = UriTemplate(path = List(VarExp("path")))
      tpl.toUriIfPossible.isFailure
    }
    "convert {+path} to UriTemplate" in {
      val tpl = UriTemplate(path = List(ReservedExp("path")))
      tpl.toUriIfPossible.isFailure
    }
    "convert {+path} to Uri" in {
      val tpl = UriTemplate(path = List(ReservedExp("path"))).expandPath("path", List("foo", "bar"))
      tpl.toUriIfPossible.get must equalTo(Uri(path = "/foo/bar"))
    }
    "convert /some/test/{rel} to UriTemplate" in {
      val tpl = UriTemplate(path = List(PathElm("some"), PathElm("test"), VarExp("rel")))
      tpl.toUriIfPossible.isFailure
    }
    "convert /some/{rel}/test to UriTemplate" in {
      val tpl = UriTemplate(path = List(PathElm("some"), VarExp("rel"), PathElm("test")))
      tpl.toUriIfPossible.isFailure
    }
    "convert /some/{rel}/test{?id} to UriTemplate" in {
      val path = List(PathElm("some"), VarExp("rel"), PathElm("test"))
      val query = List(ParamExp("id"))
      val tpl = UriTemplate(path = path, query = query)
      tpl.toUriIfPossible.isFailure
    }
    "convert ?switch to Uri" in {
      UriTemplate(query = List(ParamElm("switch"))).toUriIfPossible.get must
        equalTo(Uri(path = "", query = Query.fromString("switch")))
    }
    "convert ?switch=foo&switch=bar to Uri" in {
      UriTemplate(query = List(ParamElm("switch", List("foo", "bar")))).toUriIfPossible.get must
        equalTo(Uri(path = "", query = Query.fromString("switch=foo&switch=bar")))
    }
    "convert /{?id} to UriTemplate" in {
      val tpl = UriTemplate(query = List(ParamExp("id")))
      tpl.toUriIfPossible.isFailure
    }
    "convert /test{?id} to UriTemplate" in {
      val path = List(PathElm("test"))
      val query = List(ParamExp("id"))
      val tpl = UriTemplate(path = path, query = query)
      tpl.toUriIfPossible.isFailure
    }
    "convert /test{?start,limit} to UriTemplate" in {
      val path = List(PathElm("test"))
      val query = List(ParamExp("start"), ParamExp("limit"))
      val tpl = UriTemplate(path = path, query = query)
      tpl.toUriIfPossible.isFailure
    }
    "convert /orders?id=1{&start,limit} to UriTemplate" in {
      val path = List(PathElm("orders"))
      val query = List(ParamElm("id", "1"), ParamExp("start"), ParamExp("limit"))
      val tpl = UriTemplate(path = path, query = query)
      tpl.toUriIfPossible.isFailure
    }
    "convert /orders?item=2&item=4{&start,limit} to UriTemplate" in {
      val path = List(PathElm("orders"))
      val query = List(ParamExp("start"), ParamElm("item", List("2", "4")), ParamExp("limit"))
      val tpl = UriTemplate(path = path, query = query)
      tpl.toUriIfPossible.isFailure
    }
    "convert /search?option{&term} to UriTemplate" in {
      val path = List(PathElm("search"))
      val query = List(ParamExp("term"), ParamElm("option"))
      val tpl = UriTemplate(path = path, query = query)
      tpl.toUriIfPossible.isFailure
    }
    "convert /{#frg} to UriTemplate" in {
      val fragment = List(SimpleFragmentExp("frg"))
      val tpl = UriTemplate(fragment = fragment)
      tpl.toUriIfPossible.isFailure
    }
    "convert /{#x,y} to UriTemplate" in {
      val fragment = List(MultiFragmentExp("x", "y"))
      val tpl = UriTemplate(fragment = fragment)
      tpl.toUriIfPossible.isFailure
    }
    "convert /#test to Uri" in {
      val fragment = List(FragmentElm("test"))
      UriTemplate(fragment = fragment).toUriIfPossible.get must
        equalTo(Uri(fragment = Some("test")))
    }
    "convert {path}/search{?term}{#section} to UriTemplate" in {
      val path = List(VarExp("path"), PathElm("search"))
      val query = List(ParamExp("term"))
      val fragment = List(SimpleFragmentExp("section"))
      val tpl = UriTemplate(path = path, query = query, fragment = fragment)
      tpl.toUriIfPossible.isFailure
    }
    "convert {+path}/search{?term}{#section} to UriTemplate" in {
      val path = List(ReservedExp("path"), PathElm("search"))
      val query = List(ParamExp("term"))
      val fragment = List(SimpleFragmentExp("section"))
      val tpl = UriTemplate(path = path, query = query, fragment = fragment)
      tpl.toUriIfPossible.isFailure
    }
    "convert /? to Uri" in {
      UriTemplate(query = List(ParamElm("", Nil)), fragment = Nil).toUriIfPossible.get must
        equalTo(Uri(query = Query.fromString("")))
    }
    "convert /?# to Uri" in {
      val fragment = List(FragmentElm(""))
      UriTemplate(query = List(ParamElm("", Nil)), fragment = fragment).toUriIfPossible.get must
        equalTo(Uri(query = Query.fromString(""), fragment = Some("")))
    }
    "convert /# to Uri" in {
      val fragment = List(FragmentElm(""))
      UriTemplate(fragment = fragment).toUriIfPossible.get must
        equalTo(Uri(fragment = Some("")))
    }
    "convert http://[01ab:01ab:01ab:01ab:01ab:01ab:01ab:01ab]/{rel}/search{?term}{#section} to UriTemplate" in {
      val scheme = Some(Scheme.http)
      val host = ipv6"01ab:01ab:01ab:01ab:01ab:01ab:01ab:01ab"
      val authority = Some(Authority(host = host))
      val path = List(VarExp("rel"), PathElm("search"))
      val query = List(ParamExp("term"))
      val fragment = List(SimpleFragmentExp("section"))
      val tpl = UriTemplate(scheme, authority, path, query, fragment)
      tpl.toUriIfPossible.isFailure
    }
    "convert http://[01ab:01ab:01ab:01ab:01ab:01ab:01ab:01ab]:8080/{rel}/search{?term}{#section} to UriTemplate" in {
      val scheme = Some(Scheme.http)
      val host = ipv6"01ab:01ab:01ab:01ab:01ab:01ab:01ab:01ab"
      val authority = Some(Authority(host = host, port = Some(8080)))
      val path = List(VarExp("rel"), PathElm("search"))
      val query = List(ParamExp("term"))
      val fragment = List(SimpleFragmentExp("section"))
      val tpl = UriTemplate(scheme, authority, path, query, fragment)
      tpl.toUriIfPossible.isFailure
    }
    "convert http://[01ab:01ab:01ab:01ab:01ab:01ab:01ab:01ab]/foo?bar=baz Uri" in {
      val scheme = Some(Scheme.http)
      val host = ipv6"01ab:01ab:01ab:01ab:01ab:01ab:01ab:01ab"
      val authority = Some(Authority(host = host))
      val path = List(PathElm("foo"))
      val query = List(ParamElm("bar", List("baz")))
      UriTemplate(scheme, authority, path, query).toUriIfPossible.get must
        equalTo(Uri(scheme, authority, "/foo", Query.fromString("bar=baz")))
    }
    "convert http://www.foo.com/foo?bar=baz to Uri" in {
      val scheme = Some(Scheme.http)
      val host = RegName("www.foo.com")
      val authority = Some(Authority(host = host))
      val path = List(PathElm("foo"))
      val query = List(ParamElm("bar", "baz"))
      UriTemplate(scheme, authority, path, query).toUriIfPossible.get must
        equalTo(Uri(scheme, authority, "/foo", Query.fromString("bar=baz")))
    }
    "convert http://www.foo.com:80 to Uri" in {
      val scheme = Some(Scheme.http)
      val host = RegName(CIString("www.foo.com"))
      val authority = Some(Authority(host = host, port = Some(80)))
      val path = Nil
      UriTemplate(scheme, authority, path).toUriIfPossible.get must
        equalTo(Uri(scheme, authority, ""))
    }
    "convert http://www.foo.com to Uri" in {
      val scheme = Some(Scheme.http)
      val host = RegName(CIString("www.foo.com"))
      val authority = Some(Authority(host = host))
<<<<<<< HEAD
      UriTemplate(Some(Scheme.http), Some(Authority(host = RegName(CIString("www.foo.com"))))).toUriIfPossible.get must
=======
      UriTemplate(
        Some(Scheme.http),
        Some(Authority(host = RegName("www.foo.com".ci)))).toUriIfPossible.get must
>>>>>>> 40eb42b6
        equalTo(Uri(scheme, authority))
    }
    "convert http://192.168.1.1 to Uri" in {
      val scheme = Some(Scheme.http)
      val host = ipv4"192.168.1.1"
      val authority = Some(Authority(None, host, None))
      UriTemplate(scheme, authority).toUriIfPossible.get must
        equalTo(Uri(scheme, authority))
    }
    "convert http://192.168.1.1:8080 to Uri" in {
      val scheme = Some(Scheme.http)
      val host = ipv4"192.168.1.1"
      val authority = Some(Authority(host = host, port = Some(8080)))
      val query = List(ParamElm("", Nil))
      UriTemplate(scheme, authority, Nil, query).toUriIfPossible.get must equalTo(
        Uri(scheme, authority, "", Query.fromString("")))
      UriTemplate(scheme, authority, Nil, Nil).toUriIfPossible.get must equalTo(
        Uri(scheme, authority, "", Query.empty))
    }
    "convert http://192.168.1.1:80/c?GB=object&Class=one to Uri" in {
      val scheme = Some(Scheme.http)
      val host = ipv4"192.168.1.1"
      val authority = Some(Authority(host = host, port = Some(80)))
      val path = List(PathElm("c"))
      val query = List(ParamElm("GB", "object"), ParamElm("Class", "one"))
      UriTemplate(scheme, authority, path, query).toUriIfPossible.get must
        equalTo(Uri(scheme, authority, "/c", Query.fromString("GB=object&Class=one")))
    }
    "convert http://[2001:db8::7]/c?GB=object&Class=one to Uri" in {
      val scheme = Some(Scheme.http)
      val host = ipv6"2001:db8::7"
      val authority = Some(Authority(host = host))
      val path = List(PathElm("c"))
      val query = List(ParamElm("GB", "object"), ParamElm("Class", "one"))
      UriTemplate(scheme, authority, path, query).toUriIfPossible.get must
        equalTo(Uri(scheme, authority, "/c", Query.fromString("GB=object&Class=one")))
    }
    "convert http://[2001:0db8:85a3:08d3:1319:8a2e:0370:7344] to Uri" in {
      val scheme = Some(Scheme.http)
      val host = ipv6"2001:0db8:85a3:08d3:1319:8a2e:0370:7344"
      val authority = Some(Authority(None, host, None))
      UriTemplate(scheme, authority).toUriIfPossible.get must
        equalTo(Uri(scheme, authority))
    }
    "convert http://[2001:0db8:85a3:08d3:1319:8a2e:0370:7344]:8080 to Uri" in {
      val scheme = Some(Scheme.http)
      val host = ipv6"2001:0db8:85a3:08d3:1319:8a2e:0370:7344"
      val authority = Some(Authority(None, host, Some(8080)))
      UriTemplate(scheme, authority).toUriIfPossible.get must
        equalTo(Uri(scheme, authority))
    }
    "convert https://username:password@some.example.com to Uri" in {
      val scheme = Some(Scheme.https)
      val host = RegName("some.example.com")
      val authority = Some(Authority(Some(UserInfo("username", Some("password"))), host, None))
      UriTemplate(scheme, authority, Nil, Nil, Nil).toUriIfPossible.get must
        equalTo(Uri(scheme, authority))
    }
    "convert http://username:password@some.example.com/some/path?param1=5&param-without-value to Uri" in {
      val scheme = Some(Scheme.http)
      val host = RegName("some.example.com")
      val authority = Some(Authority(Some(UserInfo("username", Some("password"))), host, None))
      val path = List(PathElm("some"), PathElm("path"))
      val query = List(ParamElm("param1", "5"), ParamElm("param-without-value"))
      UriTemplate(scheme, authority, path, query).toUriIfPossible.get must
        equalTo(
          Uri(scheme, authority, "/some/path", Query.fromString("param1=5&param-without-value")))
    }
    "convert http://username:password@some.example.com/some/path?param1=5&param-without-value#sec-1.2 to Uri" in {
      val scheme = Some(Scheme.http)
      val host = RegName("some.example.com")
      val authority = Some(Authority(Some(UserInfo("username", Some("password"))), host, None))
      val path = List(PathElm("some"), PathElm("path"))
      val query = List(ParamElm("param1", "5"), ParamElm("param-without-value"))
      val fragment = List(FragmentElm("sec-1.2"))
      UriTemplate(scheme, authority, path, query, fragment).toUriIfPossible.get must
        equalTo(
          Uri(
            scheme,
            authority,
            "/some/path",
            Query.fromString("param1=5&param-without-value"),
            Some("sec-1.2")))
    }
  }

  "UriTemplate.expandAny" should {
    "expand {path} to /123" in {
      val path = List(VarExp("path"))
      UriTemplate(path = path).expandAny("path", "123") must
        equalTo(UriTemplate(path = List(PathElm("123"))))
    }
    "expand {+path} to /123" in {
      val path = List(ReservedExp("path"))
      UriTemplate(path = path).expandAny("path", "123") must
        equalTo(UriTemplate(path = List(PathElm("123"))))
    }
    "expand /?ref={path} to /?ref=123" in {
      val query = List(ParamVarExp("ref", "path"))
      UriTemplate(query = query).expandAny("path", "123") must
        equalTo(UriTemplate(query = List(ParamElm("ref", "123"))))
    }
    "expand /?ref={file,folder} to /?ref=123&ref={folder}" in {
      val query = List(ParamVarExp("ref", List("file", "folder")))
      UriTemplate(query = query).expandAny("file", "123") must
        equalTo(UriTemplate(query = List(ParamElm("ref", "123"), ParamVarExp("ref", "folder"))))
    }
    "expand /?ref={+path} to /?ref=123" in {
      val query = List(ParamReservedExp("ref", "path"))
      UriTemplate(query = query).expandAny("path", "123") must
        equalTo(UriTemplate(query = List(ParamElm("ref", "123"))))
    }
    "expand /?ref={+file,folder} to /?ref=123&ref={+folder}" in {
      val query = List(ParamReservedExp("ref", List("file", "folder")))
      UriTemplate(query = query).expandAny("file", "123") must
        equalTo(
          UriTemplate(query = List(ParamElm("ref", "123"), ParamReservedExp("ref", "folder"))))
    }
    "expand {/id} to /123" in {
      val path = List(PathExp("id"))
      UriTemplate(path = path).expandAny("id", "123") must
        equalTo(UriTemplate(path = List(PathElm("123"))))
    }
    "expand /id{/id} to /id/123" in {
      val path = List(PathElm("id"), VarExp("id"))
      UriTemplate(path = path).expandAny("id", "123") must
        equalTo(UriTemplate(path = List(PathElm("id"), PathElm("123"))))
    }
    "expand /orders{/id,item} to UriTemplate /orders/123{/item}" in {
      val id = VarExp("id")
      val item = VarExp("item")
      UriTemplate(path = List(PathElm("orders"), id, item)).expandAny("id", "123") must
        equalTo(UriTemplate(path = List(PathElm("orders"), PathElm("123"), item)))
    }
    "expand nothing" in {
      val tpl = UriTemplate()
      tpl.expandAny("unknown", "123") must equalTo(tpl)
    }
  }

  "UriTemplate.expandPath" should {
    "expand {id} to /123" in {
      val path = List(VarExp("id"))
      UriTemplate(path = path).expandPath("id", "123") must
        equalTo(UriTemplate(path = List(PathElm("123"))))
    }
    "expand {+path} to /foo/bar" in {
      val path = List(ReservedExp("path"))
      UriTemplate(path = path).expandPath("path", List("foo", "bar")) must
        equalTo(UriTemplate(path = List(PathElm("foo"), PathElm("bar"))))
    }
    "expand {/id} to /123" in {
      val path = List(PathExp("id"))
      UriTemplate(path = path).expandPath("id", "123") must
        equalTo(UriTemplate(path = List(PathElm("123"))))
    }
    "expand /id{/id} to /id/123" in {
      val path = List(PathElm("id"), VarExp("id"))
      UriTemplate(path = path).expandPath("id", "123") must
        equalTo(UriTemplate(path = List(PathElm("id"), PathElm("123"))))
    }
    "expand /orders{/id,item} to UriTemplate /orders/123{/item}" in {
      val id = VarExp("id")
      val item = VarExp("item")
      UriTemplate(path = List(PathElm("orders"), id, item)).expandPath("id", "123") must
        equalTo(UriTemplate(path = List(PathElm("orders"), PathElm("123"), item)))
    }
    "expand nothing" in {
      val path = List(PathElm("id"), VarExp("id"))
      val tpl = UriTemplate(path = path)
      tpl.expandPath("unknown", "123") must
        equalTo(tpl)
    }
  }

  "UriTemplate.expandQuery" should {
    "expand /{?start} to /?start=123" in {
      val exp = ParamExp("start")
      val query = List(exp)
      UriTemplate(query = query).expandQuery("start", 123) must
        equalTo(UriTemplate(query = List(ParamElm("start", "123"))))
    }
    "expand /{?switch} to /?switch" in {
      val query = List(ParamExp("switch"))
      UriTemplate(query = query).expandQuery("switch") must
        equalTo(UriTemplate(query = List(ParamElm("switch"))))
    }
    "expand /{?term} to /?term=" in {
      val query = List(ParamExp("term"))
      UriTemplate(query = query).expandQuery("term", "") must
        equalTo(UriTemplate(query = List(ParamElm("term", List("")))))
    }
    "expand /?={path} to /?=123" in {
      val query = List(ParamVarExp("", "path"))
      UriTemplate(query = query).expandQuery("path", 123L) must
        equalTo(UriTemplate(query = List(ParamElm("", "123"))))
    }
    "expand /?={path} to /?=25.1&=56.9" in {
      val query = List(ParamVarExp("", "path"))
      UriTemplate(query = query).expandQuery("path", List(25.1f, 56.9f)) must
        equalTo(UriTemplate(query = List(ParamElm("", List("25.1", "56.9")))))
    }
    "expand /orders{?start} to /orders?start=123&start=456" in {
      val exp = ParamExp("start")
      val query = List(exp)
      val path = List(PathElm("orders"))
      UriTemplate(path = path, query = query).expandQuery("start", List("123", "456")) must
        equalTo(UriTemplate(path = path, query = List(ParamElm("start", List("123", "456")))))
    }
    "expand /orders{?start,limit} to UriTemplate /orders?start=123{&limit}" in {
      val start = ParamExp("start")
      val limit = ParamExp("limit")
      val path = List(PathElm("orders"))
      UriTemplate(path = path, query = List(start, limit)).expandQuery("start", List("123")) must
        equalTo(UriTemplate(path = path, query = List(ParamElm("start", "123"), limit)))
    }
    "expand nothing" in {
      val tpl = UriTemplate(query = List(ParamExp("some")))
      tpl.expandQuery("unknown") must equalTo(tpl)
    }
    "expand using a custom encoder if defined" in {
      val types = ParamExp("type")
      val path = List(PathElm("orders"))

      final case class Foo(bar: String)

      val qpe =
        new QueryParamEncoder[Foo] {
          def encode(value: Foo) = new QueryParameterValue(value.bar)
        }

      UriTemplate(path = path, query = List(types)).expandQuery("type", Foo("whee"))(qpe) must
        equalTo(UriTemplate(path = path, query = List(ParamElm("type", "whee"))))
    }
  }

  "UriTemplate.expandFragment" should {
    "expand /{#section} to /#sec2.1" in {
      val fragment = List(SimpleFragmentExp("section"))
      UriTemplate(fragment = fragment).expandFragment("section", "sec2.1") must
        equalTo(UriTemplate(fragment = List(FragmentElm("sec2.1"))))
    }
    "expand /{#x,y} to /#23{#y}" in {
      val tpl = UriTemplate(fragment = List(MultiFragmentExp("x", "y")))
      tpl.expandFragment("x", "23") must
        equalTo(UriTemplate(fragment = List(FragmentElm("23"), MultiFragmentExp("y"))))
    }
    "expand /{#x,y} to UriTemplate /#42{#x}" in {
      val tpl = UriTemplate(fragment = List(MultiFragmentExp("x", "y")))
      tpl.expandFragment("y", "42") must
        equalTo(UriTemplate(fragment = List(FragmentElm("42"), MultiFragmentExp("x"))))
    }
    "expand /{#x,y,z} to UriTemplate /#42{#x,z}" in {
      val tpl = UriTemplate(fragment = List(MultiFragmentExp("x", "y", "z")))
      tpl.expandFragment("y", "42") must
        equalTo(UriTemplate(fragment = List(FragmentElm("42"), MultiFragmentExp("x", "z"))))
    }
    "expand nothing" in {
      val fragment = List(FragmentElm("sec1.2"), SimpleFragmentExp("section"))
      val tpl = UriTemplate(fragment = fragment)
      tpl.expandFragment("unknown", "123") must equalTo(tpl)
    }
  }
}<|MERGE_RESOLUTION|>--- conflicted
+++ resolved
@@ -224,13 +224,9 @@
         equalTo("http://www.foo.com:80")
     }
     "render http://www.foo.com" in {
-<<<<<<< HEAD
-      UriTemplate(Some(Scheme.http), Some(Authority(host = RegName(CIString("www.foo.com"))))).toString must
-=======
       UriTemplate(
         Some(Scheme.http),
-        Some(Authority(host = RegName("www.foo.com".ci)))).toString must
->>>>>>> 40eb42b6
+        Some(Authority(host = RegName(CIString("www.foo.com"))))).toString must
         equalTo("http://www.foo.com")
     }
     "render http://192.168.1.1" in {
@@ -478,13 +474,9 @@
       val scheme = Some(Scheme.http)
       val host = RegName(CIString("www.foo.com"))
       val authority = Some(Authority(host = host))
-<<<<<<< HEAD
-      UriTemplate(Some(Scheme.http), Some(Authority(host = RegName(CIString("www.foo.com"))))).toUriIfPossible.get must
-=======
       UriTemplate(
         Some(Scheme.http),
-        Some(Authority(host = RegName("www.foo.com".ci)))).toUriIfPossible.get must
->>>>>>> 40eb42b6
+        Some(Authority(host = RegName(CIString("www.foo.com"))))).toUriIfPossible.get must
         equalTo(Uri(scheme, authority))
     }
     "convert http://192.168.1.1 to Uri" in {
