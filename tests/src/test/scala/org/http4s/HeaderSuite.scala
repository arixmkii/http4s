/*
 * Copyright 2013 http4s.org
 *
 * Licensed under the Apache License, Version 2.0 (the "License");
 * you may not use this file except in compliance with the License.
 * You may obtain a copy of the License at
 *
 *     http://www.apache.org/licenses/LICENSE-2.0
 *
 * Unless required by applicable law or agreed to in writing, software
 * distributed under the License is distributed on an "AS IS" BASIS,
 * WITHOUT WARRANTIES OR CONDITIONS OF ANY KIND, either express or implied.
 * See the License for the specific language governing permissions and
 * limitations under the License.
 */

package org.http4s

import cats.kernel.laws.discipline.OrderTests
import org.http4s.headers._
import org.http4s.laws.discipline.ArbitraryInstances._

class HeaderSuite extends munit.DisciplineSuite {
  test("Headers should Equate same headers") {
    val h1 = `Content-Length`.unsafeFromLong(4)
    val h2 = `Content-Length`.unsafeFromLong(4)

    assertEquals(h1, h2)
    assertEquals(h2, h1)
  }

  test("Headers should not equal different headers") {
    val h1 = `Content-Length`.unsafeFromLong(4)
    val h2 = `Content-Length`.unsafeFromLong(5)

    assert(!(h1 == h2))
    assert(!(h2 == h1))
  }

<<<<<<< HEAD
  test("Headers should equal same raw headers".ignore) {
    val h1 = `Content-Length`.unsafeFromLong(44)
    val h2 = Header("Content-Length", "44")

    assert(h1 == h2)
    assert(h2 == h1)
  }

  test("Headers should not equal same raw headers") {
    val h1 = `Content-Length`.unsafeFromLong(4)
    val h2 = Header("Content-Length", "5")

    assert(!(h1 == h2))
    assert(!(h2 == h1))
  }

  test("Headers should equate raw to same raw headers") {
    val h1 = Header("Content-Length", "4")
    val h2 = Header("Content-Length", "4")

    assertEquals(h1, h2)
    assertEquals(h2, h1)
  }

  test("Headers should not equate raw to same raw headers") {
    val h1 = Header("Content-Length", "4")
    val h2 = Header("Content-Length", "5")

    assert(!(h1 == h2))
    assert(!(h2 == h1))
  }

=======
>>>>>>> 142e2c1c
  /*
  test("rendered length should is rendered length including \\r\\n") {
    forAll { (h: v2.Header.Raw) =>
      assertEquals(
        h.render(new StringWriter << "\r\n")
          .result
          .getBytes(ISO_8859_1)
          .length
          .toLong,
        h.renderedLength)
    }
  }
   */

  test("Order instance for Header should be lawful") {
    checkAll("Order[Header]", OrderTests[v2.Header.Raw].order)
  }
}<|MERGE_RESOLUTION|>--- conflicted
+++ resolved
@@ -37,41 +37,6 @@
     assert(!(h2 == h1))
   }
 
-<<<<<<< HEAD
-  test("Headers should equal same raw headers".ignore) {
-    val h1 = `Content-Length`.unsafeFromLong(44)
-    val h2 = Header("Content-Length", "44")
-
-    assert(h1 == h2)
-    assert(h2 == h1)
-  }
-
-  test("Headers should not equal same raw headers") {
-    val h1 = `Content-Length`.unsafeFromLong(4)
-    val h2 = Header("Content-Length", "5")
-
-    assert(!(h1 == h2))
-    assert(!(h2 == h1))
-  }
-
-  test("Headers should equate raw to same raw headers") {
-    val h1 = Header("Content-Length", "4")
-    val h2 = Header("Content-Length", "4")
-
-    assertEquals(h1, h2)
-    assertEquals(h2, h1)
-  }
-
-  test("Headers should not equate raw to same raw headers") {
-    val h1 = Header("Content-Length", "4")
-    val h2 = Header("Content-Length", "5")
-
-    assert(!(h1 == h2))
-    assert(!(h2 == h1))
-  }
-
-=======
->>>>>>> 142e2c1c
   /*
   test("rendered length should is rendered length including \\r\\n") {
     forAll { (h: v2.Header.Raw) =>
