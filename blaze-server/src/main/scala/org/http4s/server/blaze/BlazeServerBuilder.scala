--- conflicted
+++ resolved
@@ -338,19 +338,19 @@
     }
   }
 
-<<<<<<< HEAD
   def resource: Resource[F, Server] = {
     def resolveAddress(address: InetSocketAddress) =
       if (address.isUnresolved) new InetSocketAddress(address.getHostName, address.getPort)
       else address
 
     val mkFactory: Resource[F, ServerChannelGroup] = Resource.make(F.delay {
-      if (isNio2)
-        NIO2SocketServerGroup
-          .fixedGroup(connectorPoolSize, bufferSize, channelOptions, selectorThreadFactory)
-      else
-        NIO1SocketServerGroup
-          .fixedGroup(connectorPoolSize, bufferSize, channelOptions, selectorThreadFactory)
+      NIO1SocketServerGroup
+        .fixedGroup(
+          connectorPoolSize,
+          bufferSize,
+          channelOptions,
+          selectorThreadFactory,
+          maxConnections = maxConnections)
     })(factory => F.delay(factory.closeGroup()))
 
     def mkServerChannel(
@@ -399,60 +399,6 @@
       _ <- logStart(server)
     } yield server
   }
-=======
-  def resource: Resource[F, Server] =
-    tickWheelResource.flatMap { scheduler =>
-      def resolveAddress(address: InetSocketAddress) =
-        if (address.isUnresolved) new InetSocketAddress(address.getHostName, address.getPort)
-        else address
-
-      val mkFactory: Resource[F, ServerChannelGroup] = Resource.make(F.delay {
-        NIO1SocketServerGroup
-          .fixedGroup(
-            connectorPoolSize,
-            bufferSize,
-            channelOptions,
-            selectorThreadFactory,
-            maxConnections = maxConnections)
-      })(factory => F.delay(factory.closeGroup()))
-
-      def mkServerChannel(factory: ServerChannelGroup): Resource[F, ServerChannel] =
-        Resource.make(
-          for {
-            ctxOpt <- sslConfig.makeContext
-            engineCfg = ctxOpt.map(ctx => (ctx, sslConfig.configureEngine _))
-            address = resolveAddress(socketAddress)
-          } yield factory.bind(address, pipelineFactory(scheduler, engineCfg)).get
-        )(serverChannel => F.delay(serverChannel.close()))
-
-      def logStart(server: Server): Resource[F, Unit] =
-        Resource.liftF(F.delay {
-          Option(banner)
-            .filter(_.nonEmpty)
-            .map(_.mkString("\n", "\n", ""))
-            .foreach(logger.info(_))
-
-          logger.info(
-            s"http4s v${BuildInfo.version} on blaze v${BlazeBuildInfo.version} started at ${server.baseUri}")
-        })
-
-      Resource.liftF(verifyTimeoutRelations()) >>
-        mkFactory
-          .flatMap(mkServerChannel)
-          .map[F, Server] { serverChannel =>
-            new Server {
-              val address: InetSocketAddress =
-                serverChannel.socketAddress
-
-              val isSecure = sslConfig.isSecure
-
-              override def toString: String =
-                s"BlazeServer($address)"
-            }
-          }
-          .flatTap(logStart)
-    }
->>>>>>> 684334e2
 
   private def verifyTimeoutRelations(): F[Unit] =
     F.delay {
