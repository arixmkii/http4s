package org.http4s
package server
package blaze

import java.nio.ByteBuffer
import javax.net.ssl.SSLEngine

import cats.effect.Effect
import org.http4s.blaze.http.http20._
import org.http4s.blaze.pipeline.{LeafBuilder, TailStage}

import scala.concurrent.ExecutionContext
import scala.concurrent.duration.Duration

/** Facilitates the use of ALPN when using blaze http2 support */
private object ProtocolSelector {
<<<<<<< HEAD
  def apply[F[_]: Effect](engine: SSLEngine,
                          service: HttpService[F],
                          maxRequestLineLen: Int,
                          maxHeadersLen: Int,
                          requestAttributes: AttributeMap,
                          executionContext: ExecutionContext): ALPNSelector = {
=======
  def apply(engine: SSLEngine,
            service: HttpService,
            maxRequestLineLen: Int,
            maxHeadersLen: Int,
            requestAttributes: AttributeMap,
            executionContext: ExecutionContext,
            serviceErrorHandler: ServiceErrorHandler): ALPNSelector = {
>>>>>>> 95017f4a

    def http2Stage(): TailStage[ByteBuffer] = {

      val newNode = { streamId: Int =>
        LeafBuilder(new Http2NodeStage(streamId, Duration.Inf, executionContext, requestAttributes, service, serviceErrorHandler))
      }

      Http2Stage(
        nodeBuilder = newNode,
        timeout = Duration.Inf,
        ec = executionContext,
        // since the request line is a header, the limits are bundled in the header limits
        maxHeadersLength = maxHeadersLen,
        maxInboundStreams = 256 // TODO: this is arbitrary...
      )
    }

<<<<<<< HEAD
    def http1Stage(): TailStage[ByteBuffer] = {
      Http1ServerStage[F](service, requestAttributes, executionContext, enableWebSockets = false, maxRequestLineLen, maxHeadersLen)
    }
=======
    def http1Stage(): TailStage[ByteBuffer] =
      Http1ServerStage(service, requestAttributes, executionContext, enableWebSockets = false, maxRequestLineLen, maxHeadersLen, serviceErrorHandler)
>>>>>>> 95017f4a

    def preference(protos: Seq[String]): String = {
      protos.find {
        case "h2" | "h2-14" | "h2-15" => true
        case _                        => false
      }.getOrElse("http1.1")
    }

    def select(s: String): LeafBuilder[ByteBuffer] = LeafBuilder(s match {
      case "h2" | "h2-14" | "h2-15" => http2Stage()
      case _                        => http1Stage()
    })

    new ALPNSelector(engine, preference, select)
  }
}<|MERGE_RESOLUTION|>--- conflicted
+++ resolved
@@ -14,22 +14,13 @@
 
 /** Facilitates the use of ALPN when using blaze http2 support */
 private object ProtocolSelector {
-<<<<<<< HEAD
   def apply[F[_]: Effect](engine: SSLEngine,
                           service: HttpService[F],
                           maxRequestLineLen: Int,
                           maxHeadersLen: Int,
                           requestAttributes: AttributeMap,
-                          executionContext: ExecutionContext): ALPNSelector = {
-=======
-  def apply(engine: SSLEngine,
-            service: HttpService,
-            maxRequestLineLen: Int,
-            maxHeadersLen: Int,
-            requestAttributes: AttributeMap,
-            executionContext: ExecutionContext,
-            serviceErrorHandler: ServiceErrorHandler): ALPNSelector = {
->>>>>>> 95017f4a
+                          executionContext: ExecutionContext,
+                          serviceErrorHandler: ServiceErrorHandler): ALPNSelector = {
 
     def http2Stage(): TailStage[ByteBuffer] = {
 
@@ -47,14 +38,16 @@
       )
     }
 
-<<<<<<< HEAD
-    def http1Stage(): TailStage[ByteBuffer] = {
-      Http1ServerStage[F](service, requestAttributes, executionContext, enableWebSockets = false, maxRequestLineLen, maxHeadersLen)
-    }
-=======
     def http1Stage(): TailStage[ByteBuffer] =
-      Http1ServerStage(service, requestAttributes, executionContext, enableWebSockets = false, maxRequestLineLen, maxHeadersLen, serviceErrorHandler)
->>>>>>> 95017f4a
+      Http1ServerStage[F](
+        service,
+        requestAttributes,
+        executionContext,
+        enableWebSockets = false,
+        maxRequestLineLen,
+        maxHeadersLen,
+        serviceErrorHandler
+      )
 
     def preference(protos: Seq[String]): String = {
       protos.find {
