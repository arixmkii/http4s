--- conflicted
+++ resolved
@@ -59,14 +59,9 @@
     extends Http1Stage[F]
     with TailStage[ByteBuffer] {
 
-<<<<<<< HEAD
   // micro-optimization: unwrap the routes and call its .run directly
   private[this] val routesFn = routes.run
-=======
-  // micro-optimization: unwrap the service and call its .run directly
-  private[this] val serviceFn = service.run
   private[this] val optionTSync = Sync[OptionT[F, ?]]
->>>>>>> 0c42002f
 
   // both `parser` and `isClosed` are protected by synchronization on `parser`
   private[this] val parser = new Http1ServerParser[F](logger, maxRequestLineLen, maxHeadersLen)
@@ -145,27 +140,15 @@
     parser.collectMessage(body, requestAttrs) match {
       case Right(req) =>
         executionContext.execute(new Runnable {
-<<<<<<< HEAD
-          def run(): Unit =
-            F.runAsync {
-                try routesFn(req)
-                  .getOrElse(Response.notFound)
-                  .handleErrorWith(serviceErrorHandler(req))
-                catch serviceErrorHandler(req)
-              } {
-                case Right(resp) =>
-                  IO(renderResponse(req, resp, cleanup))
-=======
           def run(): Unit = {
             val action = optionTSync
-              .suspend(serviceFn(req))
+              .suspend(routesFn(req))
               .getOrElse(Response.notFound)
               .recoverWith(serviceErrorHandler(req))
               .flatMap(resp => F.delay(renderResponse(req, resp, cleanup)))
 
             F.runAsync(action) {
                 case Right(()) => IO.unit
->>>>>>> 0c42002f
                 case Left(t) =>
                   IO(logger.error(t)(s"Error running request: $req")).attempt *> IO(
                     closeConnection())
