package org.http4s
package server
package blaze

import java.nio.ByteBuffer
import java.nio.charset.StandardCharsets
import java.util.concurrent.ExecutorService

import scala.concurrent.{ ExecutionContext, Future }
import scala.util.{Try, Success, Failure}
import scala.util.{Either, Left, Right}

import cats.data._
import fs2._
import org.http4s.blaze.pipeline.Command.EOF
import org.http4s.blaze.Http1Stage
import org.http4s.blaze.pipeline.{Command => Cmd, TailStage}
import org.http4s.blaze.util.BodylessWriter
import org.http4s.blaze.util.Execution._
import org.http4s.blaze.util.BufferTools.emptyBuffer
import org.http4s.blaze.http.http_parser.BaseExceptions.{BadRequest, ParserException}
import org.http4s.headers.{Connection, `Content-Length`, `Transfer-Encoding`}
import org.http4s.util.StringWriter
<<<<<<< HEAD
import org.http4s.util.CaseInsensitiveString._
=======
import org.http4s.syntax.string._
import org.http4s.headers.{Connection, `Content-Length`, `Transfer-Encoding`}

import java.nio.ByteBuffer
import java.nio.charset.StandardCharsets

import scala.concurrent.{ ExecutionContext, Future }
import scala.util.{Try, Success, Failure}

import scalaz.concurrent.{Strategy, Task}
import scalaz.{\/-, -\/}
import java.util.concurrent.ExecutorService

>>>>>>> 2bfd475f

private object Http1ServerStage {

  def apply(service: HttpService,
            attributes: AttributeMap,
            pool: ExecutorService,
            enableWebSockets: Boolean,
            maxRequestLineLen: Int,
            maxHeadersLen: Int): Http1ServerStage = {
    // TODO fs2 port
    /*
    if (enableWebSockets) new Http1ServerStage(service, attributes, pool, maxRequestLineLen, maxHeadersLen) with WebSocketSupport
    else                  new Http1ServerStage(service, attributes, pool, maxRequestLineLen, maxHeadersLen)
     */
    new Http1ServerStage(service, attributes, pool, maxRequestLineLen, maxHeadersLen)
  }
}

private class Http1ServerStage(service: HttpService,
                       requestAttrs: AttributeMap,
                       pool: ExecutorService,
                       maxRequestLineLen: Int,
                       maxHeadersLen: Int)
                  extends Http1Stage
                  with TailStage[ByteBuffer]
{
  // micro-optimization: unwrap the service and call its .run directly
  private[this] val serviceFn = service.run
  private[this] val parser = new Http1ServerParser(logger, maxRequestLineLen, maxHeadersLen)

  protected val ec = ExecutionContext.fromExecutorService(pool)

  private implicit val strategy =
    Strategy.fromExecutionContext(ec)

  val name = "Http4sServerStage"

  logger.trace(s"Http4sStage starting up")

  final override protected def doParseContent(buffer: ByteBuffer): Option[ByteBuffer] =
    parser.doParseContent(buffer)

  final override protected def contentComplete(): Boolean = parser.contentComplete()

  // Will act as our loop
  override def stageStartup(): Unit = {
    logger.debug("Starting HTTP pipeline")
    requestLoop()
  }

  private def requestLoop(): Unit = channelRead().onComplete(reqLoopCallback)(trampoline)

  private def reqLoopCallback(buff: Try[ByteBuffer]): Unit = buff match {
    case Success(buff) =>
      logger.trace {
        buff.mark()
        val sb = new StringBuilder
        while(buff.hasRemaining) sb.append(buff.get().toChar)

        buff.reset()
        s"Received request\n${sb.result}"
      }

      try {
        if (!parser.requestLineComplete() && !parser.doParseRequestLine(buff)) {
          requestLoop()
          return
        }
        if (!parser.headersComplete() && !parser.doParseHeaders(buff)) {
          requestLoop()
          return
        }
        // we have enough to start the request
        runRequest(buff)
      }
      catch {
        case t: BadRequest => badMessage("Error parsing status or headers in requestLoop()", t, Request())
        case t: Throwable  => internalServerError("error in requestLoop()", t, Request(), () => Future.successful(emptyBuffer))
      }

    case Failure(Cmd.EOF) => stageShutdown()
    case Failure(t)       => fatalError(t, "Error in requestLoop()")
  }

  private def runRequest(buffer: ByteBuffer): Unit = {
    val (body, cleanup) = collectBodyFromParser(buffer, () => InvalidBodyException("Received premature EOF."))

    parser.collectMessage(body, requestAttrs) match {
<<<<<<< HEAD
      case Right(req) =>
        serviceFn(req).unsafeRunAsync {
          case Right(resp) => renderResponse(req, resp, cleanup)
          case Left(t) => internalServerError(s"Error running route: $req", t, req, cleanup)
        }
=======
      case \/-(req) =>
        Task.fork(serviceFn(req))(pool)
          .handleWith {
            case mf: MessageFailure => mf.toHttpResponse(req.httpVersion)
          }
          .runAsync {
            case \/-(resp) => renderResponse(req, resp, cleanup)
            case -\/(t)    => internalServerError(s"Error running route: $req", t, req, cleanup)
          }
>>>>>>> 2bfd475f

      case Left((e,protocol)) => badMessage(e.details, new BadRequest(e.sanitized), Request().copy(httpVersion = protocol))
    }
  }

  protected def renderResponse(req: Request, maybeResponse: MaybeResponse, bodyCleanup: () => Future[ByteBuffer]): Unit = {
    val resp = maybeResponse.orNotFound
    val rr = new StringWriter(512)
    rr << req.httpVersion << ' ' << resp.status.code << ' ' << resp.status.reason << "\r\n"

    Http1Stage.encodeHeaders(resp.headers, rr, true)

    val respTransferCoding = `Transfer-Encoding`.from(resp.headers)
    val lengthHeader = `Content-Length`.from(resp.headers)
    val respConn = Connection.from(resp.headers)

    // Need to decide which encoder and if to close on finish
    val closeOnFinish = respConn.map(_.hasClose).orElse {
                          Connection.from(req.headers).map(checkCloseConnection(_, rr))
                        }.getOrElse(parser.minorVersion == 0)   // Finally, if nobody specifies, http 1.0 defaults to close

    // choose a body encoder. Will add a Transfer-Encoding header if necessary
    val bodyEncoder = {
      if (req.method == Method.HEAD || !resp.status.isEntityAllowed) {
        // We don't have a body (or don't want to send it) so we just get the headers

        if (!resp.status.isEntityAllowed &&
          (lengthHeader.isDefined || respTransferCoding.isDefined)) {
          logger.warn(s"Body detected for response code ${resp.status.code} which doesn't permit an entity. Dropping.")
        }

        if (req.method == Method.HEAD) {
          // write message body header for HEAD response
          (parser.minorVersion, respTransferCoding, lengthHeader) match {
            case (minor, Some(enc), _) if minor > 0 && enc.hasChunked => rr << "Transfer-Encoding: chunked\r\n"
            case (_, _, Some(len)) => rr << len << "\r\n"
            case _ => // nop
          }
        }

        // add KeepAlive to Http 1.0 responses if the header isn't already present
        rr << (if (!closeOnFinish && parser.minorVersion == 0 && respConn.isEmpty) "Connection: keep-alive\r\n\r\n" else "\r\n")

        val b = ByteBuffer.wrap(rr.result.getBytes(StandardCharsets.ISO_8859_1))
        new BodylessWriter(b, this, closeOnFinish)(ec)
      }
      else getEncoder(respConn, respTransferCoding, lengthHeader, resp.trailerHeaders, rr, parser.minorVersion, closeOnFinish)
    }

    bodyEncoder.writeEntityBody(resp.body).unsafeRunAsync {
      case Right(requireClose) =>
        if (closeOnFinish || requireClose) {
          closeConnection()
          logger.trace("Request/route requested closing connection.")
        } else bodyCleanup().onComplete {
          case s@ Success(_) => // Serve another request
            parser.reset()
            reqLoopCallback(s)

          case Failure(EOF) => closeConnection()

          case Failure(t) => fatalError(t, "Failure in body cleanup")
        }(directec)

      case Left(EOF) =>
        closeConnection()

      case Left(t) =>
        logger.error(t)("Error writing body")
        closeConnection()
    }
  }

  private def closeConnection(): Unit = {
    logger.debug("closeConnection()")
    stageShutdown()
    sendOutboundCommand(Cmd.Disconnect)
  }

  override protected def stageShutdown(): Unit = {
    logger.debug("Shutting down HttpPipeline")
    parser.shutdownParser()
    super.stageShutdown()
  }

  /////////////////// Error handling /////////////////////////////////////////

  final protected def badMessage(debugMessage: String, t: ParserException, req: Request): Unit = {
    logger.debug(t)(s"Bad Request: $debugMessage")
    val resp = Response(Status.BadRequest).replaceAllHeaders(Connection("close".ci), `Content-Length`(0))
    renderResponse(req, resp, () => Future.successful(emptyBuffer))
  }
  
  final protected def internalServerError(errorMsg: String, t: Throwable, req: Request, bodyCleanup: () => Future[ByteBuffer]): Unit = {
    logger.error(t)(errorMsg)
    val resp = Response(Status.InternalServerError).replaceAllHeaders(Connection("close".ci), `Content-Length`(0))
    renderResponse(req, resp, bodyCleanup)  // will terminate the connection due to connection: close header
  }
}<|MERGE_RESOLUTION|>--- conflicted
+++ resolved
@@ -21,23 +21,8 @@
 import org.http4s.blaze.http.http_parser.BaseExceptions.{BadRequest, ParserException}
 import org.http4s.headers.{Connection, `Content-Length`, `Transfer-Encoding`}
 import org.http4s.util.StringWriter
-<<<<<<< HEAD
-import org.http4s.util.CaseInsensitiveString._
-=======
 import org.http4s.syntax.string._
 import org.http4s.headers.{Connection, `Content-Length`, `Transfer-Encoding`}
-
-import java.nio.ByteBuffer
-import java.nio.charset.StandardCharsets
-
-import scala.concurrent.{ ExecutionContext, Future }
-import scala.util.{Try, Success, Failure}
-
-import scalaz.concurrent.{Strategy, Task}
-import scalaz.{\/-, -\/}
-import java.util.concurrent.ExecutorService
-
->>>>>>> 2bfd475f
 
 private object Http1ServerStage {
 
@@ -126,24 +111,15 @@
     val (body, cleanup) = collectBodyFromParser(buffer, () => InvalidBodyException("Received premature EOF."))
 
     parser.collectMessage(body, requestAttrs) match {
-<<<<<<< HEAD
       case Right(req) =>
-        serviceFn(req).unsafeRunAsync {
+        (try serviceFn(req).handleWith {
+          case mf: MessageFailure => mf.toHttpResponse(req.httpVersion)
+        } catch {
+          case mf: MessageFailure => mf.toHttpResponse(req.httpVersion)
+        }).unsafeRunAsync {
           case Right(resp) => renderResponse(req, resp, cleanup)
-          case Left(t) => internalServerError(s"Error running route: $req", t, req, cleanup)
-        }
-=======
-      case \/-(req) =>
-        Task.fork(serviceFn(req))(pool)
-          .handleWith {
-            case mf: MessageFailure => mf.toHttpResponse(req.httpVersion)
-          }
-          .runAsync {
-            case \/-(resp) => renderResponse(req, resp, cleanup)
-            case -\/(t)    => internalServerError(s"Error running route: $req", t, req, cleanup)
-          }
->>>>>>> 2bfd475f
-
+          case Left(t)     => internalServerError(s"Error running route: $req", t, req, cleanup)
+        }
       case Left((e,protocol)) => badMessage(e.details, new BadRequest(e.sanitized), Request().copy(httpVersion = protocol))
     }
   }
