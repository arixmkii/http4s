package org.http4s
package server
package blaze

<<<<<<< HEAD
import cats.effect.{CancelToken, ConcurrentEffect, IO, Sync}
=======
import cats.effect.{ConcurrentEffect, IO, Sync, Timer}
>>>>>>> a1a455ce
import cats.implicits._
import java.nio.ByteBuffer
import org.http4s.blaze.http.parser.BaseExceptions.{BadMessage, ParserException}
import org.http4s.blaze.pipeline.Command.EOF
import org.http4s.blaze.pipeline.{TailStage, Command => Cmd}
import org.http4s.blaze.util.BufferTools
import org.http4s.blaze.util.BufferTools.emptyBuffer
import org.http4s.blaze.util.Execution._
import org.http4s.blazecore.Http1Stage
import org.http4s.blazecore.util.{BodylessWriter, Http1Writer}
import org.http4s.headers.{Connection, `Content-Length`, `Transfer-Encoding`}
import org.http4s.internal.unsafeRunAsync
import org.http4s.syntax.string._
import org.http4s.util.StringWriter
import scala.concurrent.{ExecutionContext, Future}
import scala.concurrent.duration.{Duration, FiniteDuration}
import scala.util.{Either, Failure, Left, Right, Success, Try}

private[blaze] object Http1ServerStage {

  def apply[F[_]](
      routes: HttpApp[F],
      attributes: AttributeMap,
      executionContext: ExecutionContext,
      enableWebSockets: Boolean,
      maxRequestLineLen: Int,
      maxHeadersLen: Int,
      serviceErrorHandler: ServiceErrorHandler[F],
      responseHeaderTimeout: Duration)(
      implicit F: ConcurrentEffect[F],
      timer: Timer[F]): Http1ServerStage[F] =
    if (enableWebSockets)
      new Http1ServerStage(
        routes,
        attributes,
        executionContext,
        maxRequestLineLen,
        maxHeadersLen,
        serviceErrorHandler,
        responseHeaderTimeout) with WebSocketSupport[F]
    else
      new Http1ServerStage(
        routes,
        attributes,
        executionContext,
        maxRequestLineLen,
        maxHeadersLen,
        serviceErrorHandler,
        responseHeaderTimeout)
}

private[blaze] class Http1ServerStage[F[_]](
    httpApp: HttpApp[F],
    requestAttrs: AttributeMap,
    implicit protected val executionContext: ExecutionContext,
    maxRequestLineLen: Int,
    maxHeadersLen: Int,
    serviceErrorHandler: ServiceErrorHandler[F],
    responseHeaderTimeout: Duration)(implicit protected val F: ConcurrentEffect[F], timer: Timer[F])
    extends Http1Stage[F]
    with TailStage[ByteBuffer] {

  // micro-optimization: unwrap the routes and call its .run directly
  private[this] val runApp = httpApp.run

  // protected by synchronization on `parser`
  private[this] val parser = new Http1ServerParser[F](logger, maxRequestLineLen, maxHeadersLen)
  private[this] var isClosed = false
  private[this] var cancelToken: Option[CancelToken[F]] = None

  val name = "Http4sServerStage"

  logger.trace(s"Http4sStage starting up")

  final override protected def doParseContent(buffer: ByteBuffer): Option[ByteBuffer] =
    parser.synchronized {
      parser.doParseContent(buffer)
    }

  final override protected def contentComplete(): Boolean =
    parser.synchronized {
      parser.contentComplete()
    }

  // Will act as our loop
  override def stageStartup(): Unit = {
    logger.debug("Starting HTTP pipeline")
    requestLoop()
  }

  private val handleReqRead: Try[ByteBuffer] => Unit = {
    case Success(buff) => reqLoopCallback(buff)
    case Failure(Cmd.EOF) => closeConnection()
    case Failure(t) => fatalError(t, "Error in requestLoop()")
  }

  private def requestLoop(): Unit = channelRead().onComplete(handleReqRead)(trampoline)

  private def reqLoopCallback(buff: ByteBuffer): Unit = {
    logRequest(buff)
    parser.synchronized {
      if (!isClosed) {
        try {
          if (!parser.requestLineComplete() && !parser.doParseRequestLine(buff)) {
            requestLoop()
          } else if (!parser.headersComplete() && !parser.doParseHeaders(buff)) {
            requestLoop()
          } else {
            // we have enough to start the request
            runRequest(buff)
          }
        } catch {
          case t: BadMessage =>
            badMessage("Error parsing status or headers in requestLoop()", t, Request[F]())
          case t: Throwable =>
            internalServerError(
              "error in requestLoop()",
              t,
              Request[F](),
              () => Future.successful(emptyBuffer))
        }
      }
    }
  }

  private def logRequest(buffer: ByteBuffer): Unit =
    logger.trace {
      val msg = BufferTools
        .bufferToString(buffer.duplicate())
        .replace("\r", "\\r")
        .replace("\n", "\\n\n")
      s"Received Request:\n$msg"
    }

  // Only called while holding the monitor of `parser`
  private def runRequest(buffer: ByteBuffer): Unit = {
    val (body, cleanup) = collectBodyFromParser(
      buffer,
      () => Either.left(InvalidBodyException("Received premature EOF.")))

    parser.collectMessage(body, requestAttrs) match {
      case Right(req) =>
        executionContext.execute(new Runnable {
          def run(): Unit = {
            val action = Sync[F]
              .suspend(raceTimeout(req))
              .recoverWith(serviceErrorHandler(req))
              .flatMap(resp => F.delay(renderResponse(req, resp, cleanup)))

            parser.synchronized {
              cancelToken = Some(
                F.runCancelable(action) {
                    case Right(()) => IO.unit
                    case Left(t) =>
                      IO(logger.error(t)(s"Error running request: $req")).attempt *> IO(
                        closeConnection())
                  }
                  .unsafeRunSync())
            }
          }
        })
      case Left((e, protocol)) =>
        badMessage(e.details, new BadMessage(e.sanitized), Request[F]().withHttpVersion(protocol))
    }
  }

  protected def renderResponse(
      req: Request[F],
      resp: Response[F],
      bodyCleanup: () => Future[ByteBuffer]): Unit = {
    val rr = new StringWriter(512)
    rr << req.httpVersion << ' ' << resp.status.code << ' ' << resp.status.reason << "\r\n"

    Http1Stage.encodeHeaders(resp.headers, rr, isServer = true)

    val respTransferCoding = `Transfer-Encoding`.from(resp.headers)
    val lengthHeader = `Content-Length`.from(resp.headers)
    val respConn = Connection.from(resp.headers)

    // Need to decide which encoder and if to close on finish
    val closeOnFinish = respConn
      .map(_.hasClose)
      .orElse {
        Connection.from(req.headers).map(checkCloseConnection(_, rr))
      }
      .getOrElse(parser.minorVersion == 0) // Finally, if nobody specifies, http 1.0 defaults to close

    // choose a body encoder. Will add a Transfer-Encoding header if necessary
    val bodyEncoder: Http1Writer[F] = {
      if (req.method == Method.HEAD || !resp.status.isEntityAllowed) {
        // We don't have a body (or don't want to send it) so we just get the headers

        if (!resp.status.isEntityAllowed &&
          (lengthHeader.isDefined || respTransferCoding.isDefined)) {
          logger.warn(
            s"Body detected for response code ${resp.status.code} which doesn't permit an entity. Dropping.")
        }

        if (req.method == Method.HEAD) {
          // write message body header for HEAD response
          (parser.minorVersion, respTransferCoding, lengthHeader) match {
            case (minor, Some(enc), _) if minor > 0 && enc.hasChunked =>
              rr << "Transfer-Encoding: chunked\r\n"
            case (_, _, Some(len)) => rr << len << "\r\n"
            case _ => // nop
          }
        }

        // add KeepAlive to Http 1.0 responses if the header isn't already present
        rr << (if (!closeOnFinish && parser.minorVersion == 0 && respConn.isEmpty)
                 "Connection: keep-alive\r\n\r\n"
               else "\r\n")

        new BodylessWriter[F](this, closeOnFinish)
      } else
        getEncoder(
          respConn,
          respTransferCoding,
          lengthHeader,
          resp.trailerHeaders,
          rr,
          parser.minorVersion,
          closeOnFinish)
    }

    unsafeRunAsync(bodyEncoder.write(rr, resp.body)) {
      case Right(requireClose) =>
        if (closeOnFinish || requireClose) {
          logger.trace("Request/route requested closing connection.")
          IO(closeConnection())
        } else
          IO {
            bodyCleanup().onComplete {
              case s @ Success(_) => // Serve another request
                parser.reset()
                handleReqRead(s)

              case Failure(EOF) => closeConnection()

              case Failure(t) => fatalError(t, "Failure in body cleanup")
            }(trampoline)
          }

      case Left(EOF) =>
        IO(closeConnection())

      case Left(t) =>
        logger.error(t)("Error writing body")
        IO(closeConnection())
    }
  }

  private def closeConnection(): Unit = {
    logger.debug("closeConnection()")
    stageShutdown()
    closePipeline(None)
  }

  override protected def stageShutdown(): Unit = {
    logger.debug("Shutting down HttpPipeline")
    parser.synchronized {
      cancel()
      isClosed = true
      parser.shutdownParser()
    }
    super.stageShutdown()
  }

<<<<<<< HEAD
  private def cancel(): Unit = cancelToken.foreach { token =>
    F.runAsync(token) {
        case Right(_) => IO(logger.debug("Canceled request"))
        case Left(t) => IO(logger.error(t)("Error canceling request"))
      }
      .unsafeRunSync()
  }

  /////////////////// Error handling /////////////////////////////////////////

=======
>>>>>>> a1a455ce
  final protected def badMessage(
      debugMessage: String,
      t: ParserException,
      req: Request[F]): Unit = {
    logger.debug(t)(s"Bad Request: $debugMessage")
    val resp = Response[F](Status.BadRequest)
      .replaceAllHeaders(Connection("close".ci), `Content-Length`.zero)
    renderResponse(req, resp, () => Future.successful(emptyBuffer))
  }

  // The error handler of last resort
  final protected def internalServerError(
      errorMsg: String,
      t: Throwable,
      req: Request[F],
      bodyCleanup: () => Future[ByteBuffer]): Unit = {
    logger.error(t)(errorMsg)
    val resp = Response[F](Status.InternalServerError)
      .replaceAllHeaders(Connection("close".ci), `Content-Length`.zero)
    renderResponse(req, resp, bodyCleanup) // will terminate the connection due to close header
  }

  private[this] val raceTimeout: Request[F] => F[Response[F]] =
    responseHeaderTimeout match {
      case finite: FiniteDuration =>
        val timeoutResponse = timer.sleep(finite).as(Response.timeout[F])
        req =>
          F.race(runApp(req), timeoutResponse).map(_.merge)
      case _ =>
        runApp
    }
}<|MERGE_RESOLUTION|>--- conflicted
+++ resolved
@@ -2,11 +2,7 @@
 package server
 package blaze
 
-<<<<<<< HEAD
-import cats.effect.{CancelToken, ConcurrentEffect, IO, Sync}
-=======
-import cats.effect.{ConcurrentEffect, IO, Sync, Timer}
->>>>>>> a1a455ce
+import cats.effect.{CancelToken, ConcurrentEffect, IO, Sync, Timer}
 import cats.implicits._
 import java.nio.ByteBuffer
 import org.http4s.blaze.http.parser.BaseExceptions.{BadMessage, ParserException}
@@ -275,7 +271,6 @@
     super.stageShutdown()
   }
 
-<<<<<<< HEAD
   private def cancel(): Unit = cancelToken.foreach { token =>
     F.runAsync(token) {
         case Right(_) => IO(logger.debug("Canceled request"))
@@ -284,10 +279,6 @@
       .unsafeRunSync()
   }
 
-  /////////////////// Error handling /////////////////////////////////////////
-
-=======
->>>>>>> a1a455ce
   final protected def badMessage(
       debugMessage: String,
       t: ParserException,
