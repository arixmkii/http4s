--- conflicted
+++ resolved
@@ -162,13 +162,7 @@
 `Cookie` can be further customized to set, e.g., expiration, the secure flag, httpOnly, flag, etc
 
 ```tut
-<<<<<<< HEAD
-import java.time.Instant
-
-Ok("Ok response.").addCookie(Cookie("foo", "bar", expires = Some(Instant.now), httpOnly = true, secure = true)).unsafeRun.headers
-=======
-Ok("Ok response.").addCookie(Cookie("foo", "bar", expires = Some(HttpDate.now), httpOnly = true, secure = true)).unsafePerformSync.headers
->>>>>>> e5e40bcc
+Ok("Ok response.").addCookie(Cookie("foo", "bar", expires = Some(HttpDate.now), httpOnly = true, secure = true)).unsafeRun.headers
 ```
 
 To request a cookie to be removed on the client, you need to set the cookie value
