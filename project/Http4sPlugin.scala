--- conflicted
+++ resolved
@@ -118,15 +118,9 @@
   lazy val gatlingHighCharts                = "io.gatling.highcharts"  %  "gatling-charts-highcharts" % gatlingTest.revision
   lazy val http4sWebsocket                  = "org.http4s"             %% "http4s-websocket"          % "0.2.0"
   lazy val javaxServletApi                  = "javax.servlet"          %  "javax.servlet-api"         % "3.1.0"
-<<<<<<< HEAD
   lazy val jawnJson4s                       = "org.spire-math"         %% "jawn-json4s"               % "0.11.0"
   lazy val jawnFs2                          = "org.http4s"             %% "jawn-fs2"                  % "0.12.0-M2"
-  lazy val jettyServer                      = "org.eclipse.jetty"      %  "jetty-server"              % "9.4.6.v20170531"
-=======
-  lazy val jawnJson4s                       = "org.spire-math"         %% "jawn-json4s"               % "0.10.4"
-  lazy val jawnFs2                          = "org.http4s"             %% "jawn-fs2"                  % "0.10.1"
   lazy val jettyServer                      = "org.eclipse.jetty"      %  "jetty-server"              % "9.4.7.v20170914"
->>>>>>> 4b07543a
   lazy val jettyServlet                     = "org.eclipse.jetty"      %  "jetty-servlet"             % jettyServer.revision
   lazy val json4sCore                       = "org.json4s"             %% "json4s-core"               % "3.5.3"
   lazy val json4sJackson                    = "org.json4s"             %% "json4s-jackson"            % json4sCore.revision
