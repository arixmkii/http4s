package org.http4s.sbt

import dotty.tools.sbtplugin.DottyPlugin.autoImport._
import com.timushev.sbt.updates.UpdatesPlugin.autoImport._ // autoImport vs. UpdateKeys necessary here for implicit
import com.typesafe.sbt.SbtGit.git
import com.typesafe.sbt.git.JGit
import de.heikoseeberger.sbtheader.{License, LicenseStyle}
import de.heikoseeberger.sbtheader.HeaderPlugin.autoImport._
import explicitdeps.ExplicitDepsPlugin.autoImport.unusedCompileDependenciesFilter
import sbt.Keys._
import sbt._
import sbtspiewak.NowarnCompatPlugin.autoImport.nowarnCompatAnnotationProvider

object Http4sPlugin extends AutoPlugin {
  object autoImport {
    val isCi = settingKey[Boolean]("true if this build is running on CI")
    val http4sApiVersion = taskKey[(Int, Int)]("API version of http4s")
    val http4sBuildData = taskKey[Unit]("Export build metadata for Hugo")
  }
  import autoImport._

  override def trigger = allRequirements

  override def requires = Http4sOrgPlugin

  val scala_213 = "2.13.3"
  val scala_212 = "2.12.12"

  override lazy val globalSettings = Seq(
    isCi := sys.env.get("CI").isDefined
  )

  override lazy val buildSettings = Seq(
    // Many steps only run on one build. We distinguish the primary build from
    // secondary builds by the Travis build number.
    http4sApiVersion := version.map {
      case VersionNumber(Seq(major, minor, _*), _, _) => (major.toInt, minor.toInt)
    }.value,
  ) ++ sbtghactionsSettings

  override lazy val projectSettings: Seq[Setting[_]] = Seq(
    http4sBuildData := {
      val dest = target.value / "hugo-data" / "build.toml"
      val (major, minor) = http4sApiVersion.value

      val releases = latestPerMinorVersion(baseDirectory.value)
        .map { case ((major, minor), v) => s""""$major.$minor" = "${v.toString}""""}
        .mkString("\n")

      // Would be more elegant if `[versions.http4s]` was nested, but then
      // the index lookups in `shortcodes/version.html` get complicated.
      val buildData: String =
        s"""
           |[versions]
           |"http4s.api" = "$major.$minor"
           |"http4s.current" = "${version.value}"
           |"http4s.doc" = "${docExampleVersion(version.value)}"
           |circe = "${circeJawn.revision}"
           |cryptobits = "${cryptobits.revision}"
           |"argonaut-shapeless_6.2" = "1.2.0-M6"
           |
           |[releases]
           |$releases
         """.stripMargin

      IO.write(dest, buildData)
    },

    // servlet-4.0 is not yet supported by jetty-9 or tomcat-9, so don't accidentally depend on its new features
    dependencyUpdatesFilter -= moduleFilter(organization = "javax.servlet", revision = "4.0.0"),
    dependencyUpdatesFilter -= moduleFilter(organization = "javax.servlet", revision = "4.0.1"),
    // breaks binary compatibility in caffeine module with 0.8.1
    dependencyUpdatesFilter -= moduleFilter(organization = "io.prometheus", revision = "0.9.0"),
    // servlet containers skipped until we figure out our Jakarta EE strategy
    dependencyUpdatesFilter -= moduleFilter(organization = "org.eclipse.jetty*", revision = "10.0.*"),
    dependencyUpdatesFilter -= moduleFilter(organization = "org.eclipse.jetty*", revision = "11.0.*"),
    dependencyUpdatesFilter -= moduleFilter(organization = "org.apache.tomcat", revision = "10.0.*"),
    // Broke binary compatibility with 2.10.5
    dependencyUpdatesFilter -= moduleFilter(organization = "org.asynchttpclient", revision = "2.11.0"),
    dependencyUpdatesFilter -= moduleFilter(organization = "org.asynchttpclient", revision = "2.12.0"),
    dependencyUpdatesFilter -= moduleFilter(organization = "org.asynchttpclient", revision = "2.12.2"),
    // Cursed release. Calls ByteBuffer incompatibly with JDK8
    dependencyUpdatesFilter -= moduleFilter(name = "boopickle", revision = "1.3.2"),
    // Incompatible with latest circe: https://github.com/circe/circe/pull/1591
    dependencyUpdatesFilter -= moduleFilter(name = "jawn*", revision = "1.0.2"),

    excludeFilter.in(headerSources) := HiddenFileFilter ||
      new FileFilter {
        def accept(file: File) = {
          attributedSources.contains(baseDirectory.value.toPath.relativize(file.toPath).toString)
        }

        val attributedSources = Set(
          "src/main/scala/org/http4s/argonaut/Parser.scala",
          "src/main/scala/org/http4s/CacheDirective.scala",
          "src/main/scala/org/http4s/Challenge.scala",
          "src/main/scala/org/http4s/Charset.scala",
          "src/main/scala/org/http4s/ContentCoding.scala",
          "src/main/scala/org/http4s/Credentials.scala",
          "src/main/scala/org/http4s/Header.scala",
          "src/main/scala/org/http4s/LanguageTag.scala",
          "src/main/scala/org/http4s/MediaType.scala",
          "src/main/scala/org/http4s/RangeUnit.scala",
          "src/main/scala/org/http4s/ResponseCookie.scala",
          "src/main/scala/org/http4s/TransferCoding.scala",
          "src/main/scala/org/http4s/Uri.scala",
          "src/main/scala/org/http4s/internal/CharPredicate.scala",
          "src/main/scala/org/http4s/parser/AcceptCharsetHeader.scala",
          "src/main/scala/org/http4s/parser/AcceptEncodingHeader.scala",
          "src/main/scala/org/http4s/parser/AcceptHeader.scala",
          "src/main/scala/org/http4s/parser/AcceptLanguageHeader.scala",
          "src/main/scala/org/http4s/parser/AdditionalRules.scala",
          "src/main/scala/org/http4s/parser/AuthorizationHeader.scala",
          "src/main/scala/org/http4s/parser/CacheControlHeader.scala",
          "src/main/scala/org/http4s/parser/ContentTypeHeader.scala",
          "src/main/scala/org/http4s/parser/CookieHeader.scala",
          "src/main/scala/org/http4s/parser/HttpHeaderParser.scala",
          "src/main/scala/org/http4s/parser/Rfc2616BasicRules.scala",
          "src/main/scala/org/http4s/parser/SimpleHeaders.scala",
          "src/main/scala/org/http4s/parser/WwwAuthenticateHeader.scala",
          "src/main/scala/org/http4s/util/UrlCoding.scala",
          "src/main/scala/org/http4s/dsl/impl/Path.scala",
          "src/test/scala/org/http4s/dsl/PathSpec.scala",
          "src/main/scala/org/http4s/ember/core/ChunkedEncoding.scala",
          "src/main/scala/org/http4s/testing/ErrorReportingUtils.scala",
          "src/main/scala/org/http4s/testing/IOMatchers.scala",
          "src/main/scala/org/http4s/testing/RunTimedMatchers.scala",
          "src/test/scala/org/http4s/Http4sSpec.scala",
          "src/test/scala/org/http4s/util/illTyped.scala",
          "src/test/scala/org/http4s/testing/ErrorReporting.scala",
          "src/test/scala/org/http4s/UriSpec.scala"
        )
      },

    nowarnCompatAnnotationProvider := None,
  )

  def extractApiVersion(version: String) = {
    val VersionExtractor = """(\d+)\.(\d+)[-.].*""".r
    version match {
      case VersionExtractor(major, minor) => (major.toInt, minor.toInt)
    }
  }

  def extractDocsPrefix(version: String) =
    extractApiVersion(version).productIterator.mkString("/v", ".", "")

  /**
    * @return the version we want to document, for example in tuts,
    * given the version being built.
    *
    * For snapshots after a stable release, return the previous stable
    * release.  For snapshots of 0.16.0 and 0.17.0, return the latest
    * milestone.  Otherwise, just return the current version.
    */
  def docExampleVersion(currentVersion: String) = {
    val MilestoneVersionExtractor = """(0).(16|17).(0)a?-SNAPSHOT""".r
    val latestMilestone = "M1"
    val VersionExtractor = """(\d+)\.(\d+)\.(\d+).*""".r
    currentVersion match {
      case MilestoneVersionExtractor(major, minor, patch) =>
        s"${major.toInt}.${minor.toInt}.${patch.toInt}-$latestMilestone"
      case VersionExtractor(major, minor, patch) if patch.toInt > 0 =>
        s"${major.toInt}.${minor.toInt}.${patch.toInt - 1}"
      case _ =>
        currentVersion
    }
  }

  def latestPerMinorVersion(file: File): Map[(Long, Long), VersionNumber] = {
    def majorMinor(v: VersionNumber) = v match {
      case VersionNumber(Seq(major, minor, _), _, _) =>
        Some((major, minor))
      case _ =>
        None
    }

    // M before RC before final
    def patchSortKey(v: VersionNumber) = v match {
      case VersionNumber(Seq(_, _, patch), Seq(q), _) if q startsWith "M" =>
        (patch, 0L, q.drop(1).toLong)
      case VersionNumber(Seq(_, _, patch), Seq(q), _) if q startsWith "RC" =>
        (patch, 1L, q.drop(2).toLong)
      case VersionNumber(Seq(_, _, patch), Seq(), _) => (patch, 2L, 0L)
      case _ => (-1L, -1L, -1L)
    }

    JGit(file).tags.collect {
      case ref if ref.getName.startsWith("refs/tags/v") =>
        VersionNumber(ref.getName.substring("refs/tags/v".size))
    }.foldLeft(Map.empty[(Long, Long), VersionNumber]) {
      case (m, v) =>
        majorMinor(v) match {
          case Some(key) =>
            val max = m.get(key).fold(v) { v0 => Ordering[(Long, Long, Long)].on(patchSortKey).max(v, v0) }
            m.updated(key, max)
          case None => m
        }
    }
  }

  def docsProjectSettings: Seq[Setting[_]] = {
    import com.typesafe.sbt.site.hugo.HugoPlugin.autoImport._
    Seq(
      git.remoteRepo := "git@github.com:http4s/http4s.git",
      Hugo / includeFilter := (
        "*.html" | "*.png" | "*.jpg" | "*.gif" | "*.ico" | "*.svg" |
          "*.js" | "*.swf" | "*.json" | "*.md" |
          "*.css" | "*.woff" | "*.woff2" | "*.ttf" |
          "CNAME" | "_config.yml" | "_redirects"
      )
    )
  }

  def sbtghactionsSettings: Seq[Setting[_]] = {
    import sbtghactions._
    import sbtghactions.GenerativeKeys._

    val setupHugoStep = WorkflowStep.Run(List("""
      |echo "$HOME/bin" > $GITHUB_PATH
      |HUGO_VERSION=0.26 scripts/install-hugo
    """.stripMargin), name = Some("Setup Hugo"))

    def siteBuildJob(subproject: String) =
      WorkflowJob(
        id = subproject,
        name = s"Build $subproject",
        scalas = List(scala_212),
        steps = List(
          WorkflowStep.CheckoutFull,
          WorkflowStep.SetupScala,
          setupHugoStep,
          WorkflowStep.Sbt(List(s"$subproject/makeSite"), name = Some(s"Build $subproject"))
        )
      )

    def sitePublishStep(subproject: String) = WorkflowStep.Run(List(s"""
      |eval "$$(ssh-agent -s)"
      |echo "$$SSH_PRIVATE_KEY" | ssh-add -
      |git config --global user.name "GitHub Actions CI"
      |git config --global user.email "ghactions@invalid"
      |sbt ++$scala_212 $subproject/makeSite $subproject/ghpagesPushSite
      |
      """.stripMargin),
      name = Some(s"Publish $subproject"),
      env = Map("SSH_PRIVATE_KEY" -> "${{ secrets.SSH_PRIVATE_KEY }}")
    )

    Http4sOrgPlugin.githubActionsSettings ++ Seq(
      githubWorkflowBuild := Seq(
        WorkflowStep
          .Sbt(List("scalafmtCheckAll"), name = Some("Check formatting")),
        WorkflowStep.Sbt(List("headerCheck", "test:headerCheck"), name = Some("Check headers")),
        WorkflowStep.Sbt(List("test:compile"), name = Some("Compile")),
        WorkflowStep.Sbt(List("mimaReportBinaryIssues"), name = Some("Check binary compatibility")),
        WorkflowStep.Sbt(List("unusedCompileDependenciesTest"), name = Some("Check unused dependencies")),
        WorkflowStep.Sbt(List("test"), name = Some("Run tests")),
        // WorkflowStep.Sbt(List("doc"), name = Some("Build docs"))
      ),
      githubWorkflowTargetBranches :=
        // "*" doesn't include slashes
        List("*", "series/*"),
      githubWorkflowPublishPreamble := {
        githubWorkflowPublishPreamble.value ++ Seq(
          WorkflowStep.Run(List("git status"))
        )
      },
      githubWorkflowPublishTargetBranches := Seq(
        RefPredicate.Equals(Ref.Branch("main")),
        RefPredicate.StartsWith(Ref.Tag("v"))
      ),
      githubWorkflowPublishPostamble := Seq(
        setupHugoStep,
        sitePublishStep("website"),
        // sitePublishStep("docs")
      ),
      // this results in nonexistant directories trying to be compressed
      githubWorkflowArtifactUpload := false,
      githubWorkflowAddedJobs := Seq(
        siteBuildJob("website"), 
        // siteBuildJob("docs")
      ),
    )
  }

  object V { // Dependency versions
    // We pull multiple modules from several projects. This is a convenient
    // reference of all the projects we depend on, and hopefully will reduce
    // error-prone merge conflicts in the dependencies below.
    val argonaut = "6.3.3"
    val asyncHttpClient = "2.12.2"
    val blaze = "0.14.14"
    val boopickle = "1.3.3"
    val caseInsensitive = "0.3.0"
    val cats = "2.3.1"
<<<<<<< HEAD
    val catsEffect = "3.0.0-M5"
    val catsEffectTesting = "1.0-23-f76ace5"
=======
    val catsEffect = "2.3.1"
    val catsEffectTesting = "0.5.0"
    val catsParse = "0.2.0"
>>>>>>> d1a2b53d
    val circe = "0.13.0"
    val cryptobits = "1.3"
    val disciplineCore = "1.1.3"
    val disciplineSpecs2 = "1.1.3"
    val dropwizardMetrics = "4.1.16"
    val fs2 = "3.0.0-M7"
    val jacksonDatabind = "2.12.0"
    val jawn = "1.0.3"
    val jawnFs2 = "2.0.0-M2"
    val jetty = "9.4.35.v20201120"
    val json4s = "3.6.10"
    val log4cats = "1.1.1"
    val keypool = "0.2.0"
    val logback = "1.2.3"
    val log4s = "1.10.0-M3"
    val mockito = "3.5.15"
    val munit = "0.7.18"
    val munitCatsEffect = "0.12.0"
    val munitDiscipline = "1.0.4"
    val netty = "4.1.54.Final"
    val okio = "2.9.0"
    val okhttp = "4.9.0"
    val parboiledHttp4s = "2.0.1"
    val playJson = "2.9.2"
    val prometheusClient = "0.9.0"
    val reactiveStreams = "1.0.3"
    val quasiquotes = "2.1.0"
    val scalacheck = "1.15.2"
    val scalacheckEffect = "0.7.0"
    val scalafix = _root_.scalafix.sbt.BuildInfo.scalafixVersion
    val scalatags = "0.9.2"
    val scalaXml = "1.3.0"
    val scodecBits = "1.1.23"
    val servlet = "3.1.0"
    val slf4j = "1.7.30"
    val specs2 = "4.10.5"
    val tomcat = "9.0.41"
    val treehugger = "0.4.4"
    val twirl = "1.4.2"
<<<<<<< HEAD
    val vault = "2.0.0"
    val unique = "2.1.0-M5"
=======
    val vault = "2.1.0-M1"
>>>>>>> d1a2b53d
  }

  lazy val argonaut                         = "io.argonaut"            %% "argonaut"                  % V.argonaut
  lazy val argonautJawn                     = "io.argonaut"            %% "argonaut-jawn"             % V.argonaut
  lazy val asyncHttpClient                  = "org.asynchttpclient"    %  "async-http-client"         % V.asyncHttpClient
  lazy val blazeCore                        = "org.http4s"             %% "blaze-core"                % V.blaze
  lazy val blazeHttp                        = "org.http4s"             %% "blaze-http"                % V.blaze
  lazy val boopickle                        = "io.suzaku"              %% "boopickle"                 % V.boopickle
  lazy val caseInsensitive                  = "org.typelevel"          %% "case-insensitive"          % V.caseInsensitive
  lazy val caseInsensitiveTesting           = "org.typelevel"          %% "case-insensitive-testing"  % V.caseInsensitive
  lazy val catsCore                         = "org.typelevel"          %% "cats-core"                 % V.cats
  lazy val catsEffect                       = "org.typelevel"          %% "cats-effect"               % V.catsEffect
  lazy val catsEffectLaws                   = "org.typelevel"          %% "cats-effect-laws"          % V.catsEffect
  lazy val catsEffectTestkit                = "org.typelevel"          %% "cats-effect-testkit"       % V.catsEffect
  lazy val catsEffectTestingSpecs2          = "com.codecommit"         %% "cats-effect-testing-specs2" % V.catsEffectTesting
  lazy val catsLaws                         = "org.typelevel"          %% "cats-laws"                 % V.cats
  lazy val catsParse                        = "org.typelevel"          %% "cats-parse"                % V.catsParse
  lazy val circeCore                        = "io.circe"               %% "circe-core"                % V.circe
  lazy val circeGeneric                     = "io.circe"               %% "circe-generic"             % V.circe
  lazy val circeJawn                        = "io.circe"               %% "circe-jawn"                % V.circe
  lazy val circeLiteral                     = "io.circe"               %% "circe-literal"             % V.circe
  lazy val circeParser                      = "io.circe"               %% "circe-parser"              % V.circe
  lazy val circeTesting                     = "io.circe"               %% "circe-testing"             % V.circe
  lazy val cryptobits                       = "org.reactormonk"        %% "cryptobits"                % V.cryptobits
  lazy val disciplineCore                   = "org.typelevel"          %% "discipline-core"           % V.disciplineCore
  lazy val disciplineSpecs2                 = "org.typelevel"          %% "discipline-specs2"         % V.disciplineSpecs2
  lazy val dropwizardMetricsCore            = "io.dropwizard.metrics"  %  "metrics-core"              % V.dropwizardMetrics
  lazy val dropwizardMetricsJson            = "io.dropwizard.metrics"  %  "metrics-json"              % V.dropwizardMetrics
  lazy val fs2Core                          = "co.fs2"                 %% "fs2-core"                  % V.fs2
  lazy val fs2Io                            = "co.fs2"                 %% "fs2-io"                    % V.fs2
  lazy val fs2ReactiveStreams               = "co.fs2"                 %% "fs2-reactive-streams"      % V.fs2
  lazy val jacksonDatabind                  = "com.fasterxml.jackson.core" % "jackson-databind"       % V.jacksonDatabind
  lazy val javaxServletApi                  = "javax.servlet"          %  "javax.servlet-api"         % V.servlet
  lazy val jawnFs2                          = "org.typelevel"          %% "jawn-fs2"                  % V.jawnFs2
  lazy val jawnJson4s                       = "org.typelevel"          %% "jawn-json4s"               % V.jawn
  lazy val jawnParser                       = "org.typelevel"          %% "jawn-parser"               % V.jawn
  lazy val jawnPlay                         = "org.typelevel"          %% "jawn-play"                 % V.jawn
  lazy val jettyClient                      = "org.eclipse.jetty"      %  "jetty-client"              % V.jetty
  lazy val jettyHttp                        = "org.eclipse.jetty"      %  "jetty-http"                % V.jetty
  lazy val jettyHttp2Server                 = "org.eclipse.jetty.http2" %  "http2-server"             % V.jetty
  lazy val jettyRunner                      = "org.eclipse.jetty"      %  "jetty-runner"              % V.jetty
  lazy val jettyServer                      = "org.eclipse.jetty"      %  "jetty-server"              % V.jetty
  lazy val jettyServlet                     = "org.eclipse.jetty"      %  "jetty-servlet"             % V.jetty
  lazy val jettyUtil                        = "org.eclipse.jetty"      %  "jetty-util"                % V.jetty
  lazy val json4sCore                       = "org.json4s"             %% "json4s-core"               % V.json4s
  lazy val json4sJackson                    = "org.json4s"             %% "json4s-jackson"            % V.json4s
  lazy val json4sNative                     = "org.json4s"             %% "json4s-native"             % V.json4s
  lazy val keypool                          = "io.chrisdavenport"      %% "keypool"                   % V.keypool
  lazy val log4catsCore                     = "io.chrisdavenport"      %% "log4cats-core"             % V.log4cats
  lazy val log4catsSlf4j                    = "io.chrisdavenport"      %% "log4cats-slf4j"            % V.log4cats
  lazy val log4catsTesting                  = "io.chrisdavenport"      %% "log4cats-testing"          % V.log4cats
  lazy val log4s                            = "org.log4s"              %% "log4s"                     % V.log4s
  lazy val logbackClassic                   = "ch.qos.logback"         %  "logback-classic"           % V.logback
  lazy val munit                            = "org.scalameta"          %% "munit"                     % V.munit
  lazy val munitCatsEffect                  = "org.typelevel"          %% "munit-cats-effect-3"       % V.munitCatsEffect
  lazy val munitDiscipline                  = "org.typelevel"          %% "discipline-munit"          % V.munitDiscipline
  lazy val nettyBuffer                      = "io.netty"               %  "netty-buffer"              % V.netty
  lazy val nettyCodecHttp                   = "io.netty"               %  "netty-codec-http"          % V.netty
  lazy val okio                             = "com.squareup.okio"      %  "okio"                      % V.okio
  lazy val okhttp                           = "com.squareup.okhttp3"   %  "okhttp"                    % V.okhttp
  lazy val playJson                         = "com.typesafe.play"      %% "play-json"                 % V.playJson
  lazy val prometheusClient                 = "io.prometheus"          %  "simpleclient"              % V.prometheusClient
  lazy val prometheusCommon                 = "io.prometheus"          %  "simpleclient_common"       % V.prometheusClient
  lazy val prometheusHotspot                = "io.prometheus"          %  "simpleclient_hotspot"      % V.prometheusClient
  lazy val parboiled                        = "org.http4s"             %% "parboiled"                 % V.parboiledHttp4s
  lazy val reactiveStreams                  = "org.reactivestreams"    %  "reactive-streams"          % V.reactiveStreams
  lazy val quasiquotes                      = "org.scalamacros"        %% "quasiquotes"               % V.quasiquotes
  lazy val scalacheck                       = "org.scalacheck"         %% "scalacheck"                % V.scalacheck
  lazy val scalacheckEffect                 = "org.typelevel"          %% "scalacheck-effect"         % V.scalacheckEffect
  lazy val scalacheckEffectMunit            = "org.typelevel"          %% "scalacheck-effect-munit"   % V.scalacheckEffect
  def scalaReflect(sv: String)              = "org.scala-lang"         %  "scala-reflect"             % sv
  lazy val scalatagsApi                     = "com.lihaoyi"            %% "scalatags"                 % V.scalatags
  lazy val scalaXml                         = "org.scala-lang.modules" %% "scala-xml"                 % V.scalaXml
  lazy val scodecBits                       = "org.scodec"             %% "scodec-bits"               % V.scodecBits
  lazy val slf4jApi                         = "org.slf4j"              %  "slf4j-api"                 % V.slf4j
  lazy val specs2Cats                       = "org.specs2"             %% "specs2-cats"               % V.specs2
  lazy val specs2Common                     = "org.specs2"             %% "specs2-common"             % V.specs2
  lazy val specs2Core                       = "org.specs2"             %% "specs2-core"               % V.specs2
  lazy val specs2Matcher                    = "org.specs2"             %% "specs2-matcher"            % V.specs2
  lazy val specs2MatcherExtra               = "org.specs2"             %% "specs2-matcher-extra"      % V.specs2
  lazy val specs2Scalacheck                 = "org.specs2"             %% "specs2-scalacheck"         % V.specs2
  lazy val tomcatCatalina                   = "org.apache.tomcat"      %  "tomcat-catalina"           % V.tomcat
  lazy val tomcatCoyote                     = "org.apache.tomcat"      %  "tomcat-coyote"             % V.tomcat
  lazy val tomcatUtilScan                   = "org.apache.tomcat"      %  "tomcat-util-scan"          % V.tomcat
  lazy val treeHugger                       = "com.eed3si9n"           %% "treehugger"                % V.treehugger
  lazy val twirlApi                         = "com.typesafe.play"      %% "twirl-api"                 % V.twirl
  lazy val vault                            = "io.chrisdavenport"      %% "vault"                     % V.vault
  lazy val unique                           = "io.chrisdavenport"      %% "unique"                    % V.unique
}<|MERGE_RESOLUTION|>--- conflicted
+++ resolved
@@ -293,14 +293,9 @@
     val boopickle = "1.3.3"
     val caseInsensitive = "0.3.0"
     val cats = "2.3.1"
-<<<<<<< HEAD
     val catsEffect = "3.0.0-M5"
     val catsEffectTesting = "1.0-23-f76ace5"
-=======
-    val catsEffect = "2.3.1"
-    val catsEffectTesting = "0.5.0"
     val catsParse = "0.2.0"
->>>>>>> d1a2b53d
     val circe = "0.13.0"
     val cryptobits = "1.3"
     val disciplineCore = "1.1.3"
@@ -340,12 +335,8 @@
     val tomcat = "9.0.41"
     val treehugger = "0.4.4"
     val twirl = "1.4.2"
-<<<<<<< HEAD
-    val vault = "2.0.0"
+    val vault = "2.1.0-M1"
     val unique = "2.1.0-M5"
-=======
-    val vault = "2.1.0-M1"
->>>>>>> d1a2b53d
   }
 
   lazy val argonaut                         = "io.argonaut"            %% "argonaut"                  % V.argonaut
