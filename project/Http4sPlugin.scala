package org.http4s.sbt

import com.timushev.sbt.updates.UpdatesPlugin.autoImport._ // autoImport vs. UpdateKeys necessary here for implicit
import com.typesafe.sbt.SbtGit.git
import com.typesafe.sbt.git.JGit
import de.heikoseeberger.sbtheader.{License, LicenseStyle}
import de.heikoseeberger.sbtheader.HeaderPlugin.autoImport._
import explicitdeps.ExplicitDepsPlugin.autoImport.unusedCompileDependenciesFilter
import io.chrisdavenport.sbtmimaversioncheck.MimaVersionCheckKeys._
import sbt.Keys._
import sbt._

object Http4sPlugin extends AutoPlugin {
  object autoImport {
    val isCi = settingKey[Boolean]("true if this build is running on CI")
    val http4sApiVersion = taskKey[(Int, Int)]("API version of http4s")
    val http4sBuildData = taskKey[Unit]("Export build metadata for Hugo")
  }
  import autoImport._

  override def trigger = allRequirements

  override def requires = Http4sOrgPlugin

  val scala_213 = "2.13.3"
  val scala_212 = "2.12.12"
  val scalaVersions = Seq(scala_213, scala_212)

  override lazy val buildSettings = Seq(
    // Many steps only run on one build. We distinguish the primary build from
    // secondary builds by the Travis build number.
    isCi := sys.env.get("CI").isDefined,
    ThisBuild / http4sApiVersion := (ThisBuild / version).map {
      case VersionNumber(Seq(major, minor, _*), _, _) => (major.toInt, minor.toInt)
    }.value,
    crossScalaVersions := scalaVersions,
  ) ++ sbtghactionsSettings

  override lazy val projectSettings: Seq[Setting[_]] = Seq(
    scalaVersion := scala_213,
    crossScalaVersions := scalaVersions,

    addCompilerPlugin("org.typelevel" % "kind-projector" % "0.11.1" cross CrossVersion.full),
    addCompilerPlugin("com.olegpy" %% "better-monadic-for" % "0.3.1"),

    http4sBuildData := {
      val dest = target.value / "hugo-data" / "build.toml"
      val (major, minor) = http4sApiVersion.value

      val releases = latestPerMinorVersion(baseDirectory.value)
        .map { case ((major, minor), v) => s""""$major.$minor" = "${v.toString}""""}
        .mkString("\n")

      // Would be more elegant if `[versions.http4s]` was nested, but then
      // the index lookups in `shortcodes/version.html` get complicated.
      val buildData: String =
        s"""
           |[versions]
           |"http4s.api" = "$major.$minor"
           |"http4s.current" = "${version.value}"
           |"http4s.doc" = "${docExampleVersion(version.value)}"
           |circe = "${circeJawn.revision}"
           |cryptobits = "${cryptobits.revision}"
           |"argonaut-shapeless_6.2" = "1.2.0-M6"
           |
           |[releases]
           |$releases
         """.stripMargin

      IO.write(dest, buildData)
    },

    // servlet-4.0 is not yet supported by jetty-9 or tomcat-9, so don't accidentally depend on its new features
    dependencyUpdatesFilter -= moduleFilter(organization = "javax.servlet", revision = "4.0.0"),
    dependencyUpdatesFilter -= moduleFilter(organization = "javax.servlet", revision = "4.0.1"),
    // Jetty prereleases appear because of their non-semver prod releases
    dependencyUpdatesFilter -= moduleFilter(organization = "org.eclipse.jetty", revision = "=10.0.0-alpha0"),
    dependencyUpdatesFilter -= moduleFilter(organization = "org.eclipse.jetty", revision = "10.0.0.alpha1"),
    dependencyUpdatesFilter -= moduleFilter(organization = "org.eclipse.jetty", revision = "10.0.0.alpha2"),
    dependencyUpdatesFilter -= moduleFilter(organization = "org.eclipse.jetty", revision = "10.0.0.beta0"),
    dependencyUpdatesFilter -= moduleFilter(organization = "org.eclipse.jetty", revision = "10.0.0.beta1"),
    dependencyUpdatesFilter -= moduleFilter(organization = "org.eclipse.jetty", revision = "10.0.0.beta2"),
    dependencyUpdatesFilter -= moduleFilter(organization = "org.eclipse.jetty", revision = "10.0.0.beta3"),
    dependencyUpdatesFilter -= moduleFilter(organization = "org.eclipse.jetty", revision = "11.0.0-alpha0"),
    dependencyUpdatesFilter -= moduleFilter(organization = "org.eclipse.jetty", revision = "11.0.0.beta1"),
    dependencyUpdatesFilter -= moduleFilter(organization = "org.eclipse.jetty", revision = "11.0.0.beta2"),
    dependencyUpdatesFilter -= moduleFilter(organization = "org.eclipse.jetty", revision = "11.0.0.beta3"),
    dependencyUpdatesFilter -= moduleFilter(organization = "org.eclipse.jetty.http2", revision = "10.0.0-alpha0"),
    dependencyUpdatesFilter -= moduleFilter(organization = "org.eclipse.jetty.http2", revision = "10.0.0.alpha1"),
    dependencyUpdatesFilter -= moduleFilter(organization = "org.eclipse.jetty.http2", revision = "10.0.0.alpha2"),
    dependencyUpdatesFilter -= moduleFilter(organization = "org.eclipse.jetty.http2", revision = "10.0.0.beta0"),
    dependencyUpdatesFilter -= moduleFilter(organization = "org.eclipse.jetty.http2", revision = "10.0.0.beta1"),
    dependencyUpdatesFilter -= moduleFilter(organization = "org.eclipse.jetty.http2", revision = "10.0.0.beta2"),
    dependencyUpdatesFilter -= moduleFilter(organization = "org.eclipse.jetty.http2", revision = "10.0.0.beta3"),
    dependencyUpdatesFilter -= moduleFilter(organization = "org.eclipse.jetty.http2", revision = "11.0.0-alpha0"),
    dependencyUpdatesFilter -= moduleFilter(organization = "org.eclipse.jetty.http2", revision = "11.0.0.beta1"),
    dependencyUpdatesFilter -= moduleFilter(organization = "org.eclipse.jetty.http2", revision = "11.0.0.beta2"),
    dependencyUpdatesFilter -= moduleFilter(organization = "org.eclipse.jetty.http2", revision = "11.0.0.beta3"),
    // Broke binary compatibility with 2.10.5
    dependencyUpdatesFilter -= moduleFilter(organization = "org.asynchttpclient", revision = "2.11.0"),
    dependencyUpdatesFilter -= moduleFilter(organization = "org.asynchttpclient", revision = "2.12.0"),
    dependencyUpdatesFilter -= moduleFilter(organization = "org.asynchttpclient", revision = "2.12.1"),
    // Cursed release. Calls ByteBuffer incompatibly with JDK8
    dependencyUpdatesFilter -= moduleFilter(name = "boopickle", revision = "1.3.2"),
    // Depends on a milestone and quietly bumps us to cats and cats-effect milestones
    dependencyUpdatesFilter -= moduleFilter(organization = "com.codecommit", name = "cats-effect-testing-specs2", revision = "0.4.2"),
    // Depends on a milestone and quietly bumps us to cats and cats-effect milestones
    dependencyUpdatesFilter -= moduleFilter(organization = "org.typelevel", name = "munit-cats-effect-2", revision = "0.9.0"),

    excludeFilter.in(headerSources) := HiddenFileFilter ||
      new FileFilter {
        def accept(file: File) = {
          attributedSources.contains(baseDirectory.value.toPath.relativize(file.toPath).toString)
        }

        val attributedSources = Set(
          "src/main/scala/org/http4s/argonaut/Parser.scala",
          "src/main/scala/org/http4s/CacheDirective.scala",
          "src/main/scala/org/http4s/Challenge.scala",
          "src/main/scala/org/http4s/Charset.scala",
          "src/main/scala/org/http4s/ContentCoding.scala",
          "src/main/scala/org/http4s/Credentials.scala",
          "src/main/scala/org/http4s/Header.scala",
          "src/main/scala/org/http4s/LanguageTag.scala",
          "src/main/scala/org/http4s/MediaType.scala",
          "src/main/scala/org/http4s/RangeUnit.scala",
          "src/main/scala/org/http4s/ResponseCookie.scala",
          "src/main/scala/org/http4s/TransferCoding.scala",
          "src/main/scala/org/http4s/Uri.scala",
          "src/main/scala/org/http4s/parser/AcceptCharsetHeader.scala",
          "src/main/scala/org/http4s/parser/AcceptEncodingHeader.scala",
          "src/main/scala/org/http4s/parser/AcceptHeader.scala",
          "src/main/scala/org/http4s/parser/AcceptLanguageHeader.scala",
          "src/main/scala/org/http4s/parser/AdditionalRules.scala",
          "src/main/scala/org/http4s/parser/AuthorizationHeader.scala",
          "src/main/scala/org/http4s/parser/CacheControlHeader.scala",
          "src/main/scala/org/http4s/parser/ContentTypeHeader.scala",
          "src/main/scala/org/http4s/parser/CookieHeader.scala",
          "src/main/scala/org/http4s/parser/HttpHeaderParser.scala",
          "src/main/scala/org/http4s/parser/Rfc2616BasicRules.scala",
          "src/main/scala/org/http4s/parser/SimpleHeaders.scala",
          "src/main/scala/org/http4s/parser/WwwAuthenticateHeader.scala",
          "src/main/scala/org/http4s/util/UrlCoding.scala",
          "src/main/scala/org/http4s/dsl/impl/Path.scala",
          "src/test/scala/org/http4s/dsl/PathSpec.scala",
          "src/main/scala/org/http4s/ember/core/ChunkedEncoding.scala",
          "src/main/scala/org/http4s/testing/ErrorReportingUtils.scala",
          "src/main/scala/org/http4s/testing/IOMatchers.scala",
          "src/main/scala/org/http4s/testing/RunTimedMatchers.scala",
          "src/test/scala/org/http4s/Http4sSpec.scala",
          "src/test/scala/org/http4s/util/illTyped.scala",
          "src/test/scala/org/http4s/testing/ErrorReporting.scala",
          "src/test/scala/org/http4s/UriSpec.scala"
        )
      }
  )

  def extractApiVersion(version: String) = {
    val VersionExtractor = """(\d+)\.(\d+)\..*""".r
    version match {
      case VersionExtractor(major, minor) => (major.toInt, minor.toInt)
    }
  }

  def extractDocsPrefix(version: String) =
    extractApiVersion(version).productIterator.mkString("/v", ".", "")

  /**
    * @return the version we want to document, for example in tuts,
    * given the version being built.
    *
    * For snapshots after a stable release, return the previous stable
    * release.  For snapshots of 0.16.0 and 0.17.0, return the latest
    * milestone.  Otherwise, just return the current version.
    */
  def docExampleVersion(currentVersion: String) = {
    val MilestoneVersionExtractor = """(0).(16|17).(0)a?-SNAPSHOT""".r
    val latestMilestone = "M1"
    val VersionExtractor = """(\d+)\.(\d+)\.(\d+).*""".r
    currentVersion match {
      case MilestoneVersionExtractor(major, minor, patch) =>
        s"${major.toInt}.${minor.toInt}.${patch.toInt}-$latestMilestone"
      case VersionExtractor(major, minor, patch) if patch.toInt > 0 =>
        s"${major.toInt}.${minor.toInt}.${patch.toInt - 1}"
      case _ =>
        currentVersion
    }
  }

  def latestPerMinorVersion(file: File): Map[(Long, Long), VersionNumber] = {
    def majorMinor(v: VersionNumber) = v match {
      case VersionNumber(Seq(major, minor, _), _, _) =>
        Some((major, minor))
      case _ =>
        None
    }

    // M before RC before final
    def patchSortKey(v: VersionNumber) = v match {
      case VersionNumber(Seq(_, _, patch), Seq(q), _) if q startsWith "M" =>
        (patch, 0L, q.drop(1).toLong)
      case VersionNumber(Seq(_, _, patch), Seq(q), _) if q startsWith "RC" =>
        (patch, 1L, q.drop(2).toLong)
      case VersionNumber(Seq(_, _, patch), Seq(), _) => (patch, 2L, 0L)
      case _ => (-1L, -1L, -1L)
    }

    JGit(file).tags.collect {
      case ref if ref.getName.startsWith("refs/tags/v") =>
        VersionNumber(ref.getName.substring("refs/tags/v".size))
    }.foldLeft(Map.empty[(Long, Long), VersionNumber]) {
      case (m, v) =>
        majorMinor(v) match {
          case Some(key) =>
            val max = m.get(key).fold(v) { v0 => Ordering[(Long, Long, Long)].on(patchSortKey).max(v, v0) }
            m.updated(key, max)
          case None => m
        }
    }
  }

  def docsProjectSettings: Seq[Setting[_]] = {
    import com.typesafe.sbt.site.hugo.HugoPlugin.autoImport._
    Seq(
      git.remoteRepo := "git@github.com:http4s/http4s.git",
      Hugo / includeFilter := (
        "*.html" | "*.png" | "*.jpg" | "*.gif" | "*.ico" | "*.svg" |
          "*.js" | "*.swf" | "*.json" | "*.md" |
          "*.css" | "*.woff" | "*.woff2" | "*.ttf" |
          "CNAME" | "_config.yml" | "_redirects"
      )
    )
  }

  def sbtghactionsSettings: Seq[Setting[_]] = {
    import sbtghactions._
    import sbtghactions.GenerativeKeys._

    val setupHugoStep = WorkflowStep.Run(List("""
      |echo "$HOME/bin" > $GITHUB_PATH
      |HUGO_VERSION=0.26 scripts/install-hugo
    """.stripMargin), name = Some("Setup Hugo"))

    def siteBuildJob(subproject: String) =
      WorkflowJob(
        id = subproject,
        name = s"Build $subproject",
        scalas = List(scala_212),
        steps = List(
          WorkflowStep.CheckoutFull,
          WorkflowStep.SetupScala,
          setupHugoStep,
          WorkflowStep.Sbt(List(s"$subproject/makeSite"), name = Some(s"Build $subproject"))
        )
      )

    def sitePublishStep(subproject: String) = WorkflowStep.Run(List(s"""
      |eval "$$(ssh-agent -s)"
      |echo "$$SSH_PRIVATE_KEY" | ssh-add -
      |git config --global user.name "GitHub Actions CI"
      |git config --global user.email "ghactions@invalid"
      |sbt ++$scala_212 $subproject/makeSite $subproject/ghpagesPushSite
      |
      """.stripMargin),
      name = Some(s"Publish $subproject"),
      env = Map("SSH_PRIVATE_KEY" -> "${{ secrets.SSH_PRIVATE_KEY }}")
    )

    Http4sOrgPlugin.githubActionsSettings ++ Seq(
      githubWorkflowBuild := Seq(
        WorkflowStep
          .Sbt(List("scalafmtCheckAll"), name = Some("Check formatting")),
        WorkflowStep.Sbt(List("headerCheck", "test:headerCheck"), name = Some("Check headers")),
        WorkflowStep.Sbt(List("test:compile"), name = Some("Compile")),
        WorkflowStep.Sbt(List("mimaReportBinaryIssues"), name = Some("Check binary compatibility")),
        WorkflowStep.Sbt(List("unusedCompileDependenciesTest"), name = Some("Check unused dependencies")),
        WorkflowStep.Sbt(List("test"), name = Some("Run tests")),
        WorkflowStep.Sbt(List("doc"), name = Some("Build docs"))
      ),
      githubWorkflowTargetBranches :=
        // "*" doesn't include slashes
        List("*", "series/*"),
      githubWorkflowPublishTargetBranches := Seq(
        RefPredicate.Equals(Ref.Branch("main")),
        RefPredicate.StartsWith(Ref.Tag("v"))
      ),
      githubWorkflowPublishPreamble += WorkflowStep.Use("olafurpg", "setup-gpg", "v3"),
      githubWorkflowPublish := Seq(
        WorkflowStep.Sbt(
          List("ci-release"),
          name = Some("Release"),
          env = Map(
            "PGP_PASSPHRASE" -> "${{ secrets.PGP_PASSPHRASE }}",
            "PGP_SECRET" -> "${{ secrets.PGP_SECRET }}",
            "SONATYPE_PASSWORD" -> "${{ secrets.SONATYPE_PASSWORD }}",
            "SONATYPE_USERNAME" -> "${{ secrets.SONATYPE_USERNAME }}",
            "CI_SNAPSHOT_RELEASE" -> "+publishSigned"
          )
        ),
        setupHugoStep,
        sitePublishStep("website"),
        sitePublishStep("docs")
      ),
      // this results in nonexistant directories trying to be compressed
      githubWorkflowArtifactUpload := false,
      githubWorkflowAddedJobs := Seq(siteBuildJob("website"), siteBuildJob("docs")),

      mimaVersionCheckExcludedVersions := Set("0.21.10"),
    )
  }

  object V { // Dependency versions
    // We pull multiple modules from several projects. This is a convenient
    // reference of all the projects we depend on, and hopefully will reduce
    // error-prone merge conflicts in the dependencies below.
    val argonaut = "6.3.2"
    val asyncHttpClient = "2.12.1"
    val blaze = "0.14.14"
    val boopickle = "1.3.3"
    val caseInsensitive = "0.3.0"
    val cats = "2.2.0"
    val catsEffect = "2.2.0"
    val catsEffectTesting = "0.4.1"
    val circe = "0.13.0"
    val cryptobits = "1.3"
    val disciplineCore = "1.1.2"
    val disciplineSpecs2 = "1.1.1"
    val dropwizardMetrics = "4.1.16"
    val fs2 = "2.4.6"
    val jacksonDatabind = "2.11.3"
    val jawn = "1.0.1"
    val jawnFs2 = "1.0.0"
    val jetty = "9.4.35.v20201120"
    val json4s = "3.6.10"
    val log4cats = "1.1.1"
    val keypool = "0.2.0"
    val logback = "1.2.3"
    val log4s = "1.9.0"
    val mockito = "3.5.15"
    val netty = "4.1.54.Final"
    val okio = "2.9.0"
    val munit = "0.7.18"
<<<<<<< HEAD
    val munitCatsEffect = "0.9.0"
    val munitDiscipline = "1.0.3"
=======
    val munitCatsEffect = "0.8.0"
    val munitDiscipline = "1.0.2"
>>>>>>> 0fed637e
    val okhttp = "4.9.0"
    val parboiledHttp4s = "2.0.1"
    val playJson = "2.9.1"
    val prometheusClient = "0.9.0"
    val reactiveStreams = "1.0.3"
    val quasiquotes = "2.1.0"
    val scalacheck = "1.15.1"
    val scalafix = _root_.scalafix.sbt.BuildInfo.scalafixVersion
    val scalatags = "0.9.2"
    val scalaXml = "1.3.0"
    val scodecBits = "1.1.22"
    val servlet = "3.1.0"
    val slf4j = "1.7.30"
    val specs2 = "4.10.5"
    val tomcat = "9.0.40"
    val treehugger = "0.4.4"
    val twirl = "1.4.2"
    val vault = "2.0.0"
  }

  lazy val argonaut                         = "io.argonaut"            %% "argonaut"                  % V.argonaut
  lazy val argonautJawn                     = "io.argonaut"            %% "argonaut-jawn"             % V.argonaut
  lazy val asyncHttpClient                  = "org.asynchttpclient"    %  "async-http-client"         % V.asyncHttpClient
  lazy val blazeCore                        = "org.http4s"             %% "blaze-core"                % V.blaze
  lazy val blazeHttp                        = "org.http4s"             %% "blaze-http"                % V.blaze
  lazy val boopickle                        = "io.suzaku"              %% "boopickle"                 % V.boopickle
  lazy val caseInsensitive                  = "org.typelevel"          %% "case-insensitive"          % V.caseInsensitive
  lazy val caseInsensitiveTesting           = "org.typelevel"          %% "case-insensitive-testing"  % V.caseInsensitive
  lazy val catsCore                         = "org.typelevel"          %% "cats-core"                 % V.cats
  lazy val catsEffect                       = "org.typelevel"          %% "cats-effect"               % V.catsEffect
  lazy val catsEffectLaws                   = "org.typelevel"          %% "cats-effect-laws"          % V.catsEffect
  lazy val catsEffectTestingSpecs2          = "com.codecommit"         %% "cats-effect-testing-specs2" % V.catsEffectTesting
  lazy val catsLaws                         = "org.typelevel"          %% "cats-laws"                 % V.cats
  lazy val circeCore                        = "io.circe"               %% "circe-core"                % V.circe
  lazy val circeGeneric                     = "io.circe"               %% "circe-generic"             % V.circe
  lazy val circeJawn                        = "io.circe"               %% "circe-jawn"                % V.circe
  lazy val circeLiteral                     = "io.circe"               %% "circe-literal"             % V.circe
  lazy val circeParser                      = "io.circe"               %% "circe-parser"              % V.circe
  lazy val circeTesting                     = "io.circe"               %% "circe-testing"             % V.circe
  lazy val cryptobits                       = "org.reactormonk"        %% "cryptobits"                % V.cryptobits
  lazy val disciplineCore                   = "org.typelevel"          %% "discipline-core"           % V.disciplineCore
  lazy val disciplineSpecs2                 = "org.typelevel"          %% "discipline-specs2"         % V.disciplineSpecs2
  lazy val dropwizardMetricsCore            = "io.dropwizard.metrics"  %  "metrics-core"              % V.dropwizardMetrics
  lazy val dropwizardMetricsJson            = "io.dropwizard.metrics"  %  "metrics-json"              % V.dropwizardMetrics
  lazy val fs2Core                          = "co.fs2"                 %% "fs2-core"                  % V.fs2
  lazy val fs2Io                            = "co.fs2"                 %% "fs2-io"                    % V.fs2
  lazy val fs2ReactiveStreams               = "co.fs2"                 %% "fs2-reactive-streams"      % V.fs2
  lazy val jacksonDatabind                  = "com.fasterxml.jackson.core" % "jackson-databind"       % V.jacksonDatabind
  lazy val javaxServletApi                  = "javax.servlet"          %  "javax.servlet-api"         % V.servlet
  lazy val jawnFs2                          = "org.http4s"             %% "jawn-fs2"                  % V.jawnFs2
  lazy val jawnJson4s                       = "org.typelevel"          %% "jawn-json4s"               % V.jawn
  lazy val jawnParser                       = "org.typelevel"          %% "jawn-parser"               % V.jawn
  lazy val jawnPlay                         = "org.typelevel"          %% "jawn-play"                 % V.jawn
  lazy val jettyClient                      = "org.eclipse.jetty"      %  "jetty-client"              % V.jetty
  lazy val jettyHttp                        = "org.eclipse.jetty"      %  "jetty-http"                % V.jetty
  lazy val jettyHttp2Server                 = "org.eclipse.jetty.http2" %  "http2-server"             % V.jetty
  lazy val jettyRunner                      = "org.eclipse.jetty"      %  "jetty-runner"              % V.jetty
  lazy val jettyServer                      = "org.eclipse.jetty"      %  "jetty-server"              % V.jetty
  lazy val jettyServlet                     = "org.eclipse.jetty"      %  "jetty-servlet"             % V.jetty
  lazy val jettyUtil                        = "org.eclipse.jetty"      %  "jetty-util"                % V.jetty
  lazy val json4sCore                       = "org.json4s"             %% "json4s-core"               % V.json4s
  lazy val json4sJackson                    = "org.json4s"             %% "json4s-jackson"            % V.json4s
  lazy val json4sNative                     = "org.json4s"             %% "json4s-native"             % V.json4s
  lazy val keypool                          = "io.chrisdavenport"      %% "keypool"                   % V.keypool
  lazy val log4catsCore                     = "io.chrisdavenport"      %% "log4cats-core"             % V.log4cats
  lazy val log4catsSlf4j                    = "io.chrisdavenport"      %% "log4cats-slf4j"            % V.log4cats
  lazy val log4catsTesting                  = "io.chrisdavenport"      %% "log4cats-testing"          % V.log4cats
  lazy val log4s                            = "org.log4s"              %% "log4s"                     % V.log4s
  lazy val logbackClassic                   = "ch.qos.logback"         %  "logback-classic"           % V.logback
  lazy val munit                            = "org.scalameta"          %% "munit"                     % V.munit
  lazy val munitCatsEffect                  = "org.typelevel"          %% "munit-cats-effect-2"       % V.munitCatsEffect
  lazy val munitDiscipline                  = "org.typelevel"          %% "discipline-munit"          % V.munitDiscipline
  lazy val nettyBuffer                      = "io.netty"               %  "netty-buffer"              % V.netty
  lazy val nettyCodecHttp                   = "io.netty"               %  "netty-codec-http"          % V.netty
  lazy val okio                             = "com.squareup.okio"      %  "okio"                      % V.okio
  lazy val okhttp                           = "com.squareup.okhttp3"   %  "okhttp"                    % V.okhttp
  lazy val playJson                         = "com.typesafe.play"      %% "play-json"                 % V.playJson
  lazy val prometheusClient                 = "io.prometheus"          %  "simpleclient"              % V.prometheusClient
  lazy val prometheusCommon                 = "io.prometheus"          %  "simpleclient_common"       % V.prometheusClient
  lazy val prometheusHotspot                = "io.prometheus"          %  "simpleclient_hotspot"      % V.prometheusClient
  lazy val parboiled                        = "org.http4s"             %% "parboiled"                 % V.parboiledHttp4s
  lazy val reactiveStreams                  = "org.reactivestreams"    %  "reactive-streams"          % V.reactiveStreams
  lazy val quasiquotes                      = "org.scalamacros"        %% "quasiquotes"               % V.quasiquotes
  lazy val scalacheck                       = "org.scalacheck"         %% "scalacheck"                % V.scalacheck
  def scalaReflect(sv: String)              = "org.scala-lang"         %  "scala-reflect"             % sv
  lazy val scalatagsApi                     = "com.lihaoyi"            %% "scalatags"                 % V.scalatags
  lazy val scalaXml                         = "org.scala-lang.modules" %% "scala-xml"                 % V.scalaXml
  lazy val scodecBits                       = "org.scodec"             %% "scodec-bits"               % V.scodecBits
  lazy val slf4jApi                         = "org.slf4j"              %  "slf4j-api"                 % V.slf4j
  lazy val specs2Cats                       = "org.specs2"             %% "specs2-cats"               % V.specs2
  lazy val specs2Common                     = "org.specs2"             %% "specs2-common"             % V.specs2
  lazy val specs2Core                       = "org.specs2"             %% "specs2-core"               % V.specs2
  lazy val specs2Matcher                    = "org.specs2"             %% "specs2-matcher"            % V.specs2
  lazy val specs2MatcherExtra               = "org.specs2"             %% "specs2-matcher-extra"      % V.specs2
  lazy val specs2Scalacheck                 = "org.specs2"             %% "specs2-scalacheck"         % V.specs2
  lazy val tomcatCatalina                   = "org.apache.tomcat"      %  "tomcat-catalina"           % V.tomcat
  lazy val tomcatCoyote                     = "org.apache.tomcat"      %  "tomcat-coyote"             % V.tomcat
  lazy val tomcatUtilScan                   = "org.apache.tomcat"      %  "tomcat-util-scan"          % V.tomcat
  lazy val treeHugger                       = "com.eed3si9n"           %% "treehugger"                % V.treehugger
  lazy val twirlApi                         = "com.typesafe.play"      %% "twirl-api"                 % V.twirl
  lazy val vault                            = "io.chrisdavenport"      %% "vault"                     % V.vault
}<|MERGE_RESOLUTION|>--- conflicted
+++ resolved
@@ -340,13 +340,8 @@
     val netty = "4.1.54.Final"
     val okio = "2.9.0"
     val munit = "0.7.18"
-<<<<<<< HEAD
     val munitCatsEffect = "0.9.0"
     val munitDiscipline = "1.0.3"
-=======
-    val munitCatsEffect = "0.8.0"
-    val munitDiscipline = "1.0.2"
->>>>>>> 0fed637e
     val okhttp = "4.9.0"
     val parboiledHttp4s = "2.0.1"
     val playJson = "2.9.1"
