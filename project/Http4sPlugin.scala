package org.http4s.build

import com.timushev.sbt.updates.UpdatesPlugin.autoImport._ // autoImport vs. UpdateKeys necessary here for implicit
import com.typesafe.sbt.SbtGit.git
import com.typesafe.sbt.git.JGit
import com.typesafe.tools.mima.core.{DirectMissingMethodProblem, IncompatibleResultTypeProblem, ProblemFilters}
import com.typesafe.tools.mima.plugin.MimaPlugin
import com.typesafe.tools.mima.plugin.MimaPlugin.autoImport._
import explicitdeps.ExplicitDepsPlugin.autoImport.unusedCompileDependenciesFilter
import java.lang.{Runtime => JRuntime}
import org.scalafmt.sbt.ScalafmtPlugin
import org.scalafmt.sbt.ScalafmtPlugin.autoImport._
import sbt.Keys._
import sbt._

object Http4sPlugin extends AutoPlugin {
  object autoImport {
    val isCi = settingKey[Boolean]("true if this build is running on CI")
    val http4sMimaVersion = settingKey[Option[String]]("Version to target for MiMa compatibility")
    val http4sApiVersion = taskKey[(Int, Int)]("API version of http4s")
    val http4sJvmTarget = taskKey[String]("JVM target")
    val http4sBuildData = taskKey[Unit]("Export build metadata for Hugo")
  }
  import autoImport._

  override def trigger = allRequirements

  override def requires = MimaPlugin && ScalafmtPlugin

  val scala_213 = "2.13.1"
  val scala_212 = "2.12.10"

  override lazy val buildSettings = Seq(
    // Many steps only run on one build. We distinguish the primary build from
    // secondary builds by the Travis build number.
    isCi := sys.env.get("CI").isDefined,
    ThisBuild / http4sApiVersion := (ThisBuild / version).map {
      case VersionNumber(Seq(major, minor, _*), _, _) => (major.toInt, minor.toInt)
    }.value,
    git.remoteRepo := "git@github.com:http4s/http4s.git"
  )

  val CompileTime = config("CompileTime").hide

  override lazy val projectSettings: Seq[Setting[_]] = Seq(
    scalaVersion := scala_213,
    crossScalaVersions := Seq(scala_213, scala_212),

    // https://github.com/tkawachi/sbt-doctest/issues/102
    Test / compile / scalacOptions -= "-Ywarn-unused:params",

    scalacOptions ++= {
      CrossVersion.partialVersion(scalaVersion.value) match {
        case Some((2, minor)) if minor >= 12 =>
          Seq("-Ybackend-parallelism", math.min(JRuntime.getRuntime.availableProcessors, 16).toString)
        case _ =>
          Seq.empty
      },
    },

    http4sMimaVersion := {
      version.value match {
        case VersionNumber(Seq(major, minor, patch), _, _) if patch.toInt > 0 =>
          Some(s"$major.$minor.${patch.toInt - 1}")
        case _ =>
          None
      }
    },
    mimaFailOnProblem := http4sMimaVersion.value.isDefined,
    mimaFailOnNoPrevious := false,
    mimaPreviousArtifacts := (http4sMimaVersion.value.map {
      organization.value % s"${moduleName.value}_${scalaBinaryVersion.value}" % _
    }).toSet,
    mimaBinaryIssueFilters ++= Seq(
      ProblemFilters.exclude[IncompatibleResultTypeProblem]("org.http4s.ember.core.Parser#Response.parser"),
      ProblemFilters.exclude[IncompatibleResultTypeProblem]("org.http4s.ember.client.internal.ClientHelpers.request"),
    ),

    addCompilerPlugin("org.typelevel" % "kind-projector" % "0.11.0" cross CrossVersion.full),
    addCompilerPlugin("com.olegpy" %% "better-monadic-for" % "0.3.1"),

    http4sBuildData := {
      val dest = target.value / "hugo-data" / "build.toml"
      val (major, minor) = http4sApiVersion.value

      val releases = latestPerMinorVersion(baseDirectory.value)
        .map { case ((major, minor), v) => s""""$major.$minor" = "${v.toString}""""}
        .mkString("\n")

      // Would be more elegant if `[versions.http4s]` was nested, but then
      // the index lookups in `shortcodes/version.html` get complicated.
      val buildData: String =
        s"""
           |[versions]
           |"http4s.api" = "$major.$minor"
           |"http4s.current" = "${version.value}"
           |"http4s.doc" = "${docExampleVersion(version.value)}"
           |circe = "${circeJawn.revision}"
           |cryptobits = "${cryptobits.revision}"
           |"argonaut-shapeless_6.2" = "1.2.0-M6"
           |
           |[releases]
           |$releases
         """.stripMargin

      IO.write(dest, buildData)
    },

    dependencyUpdatesFilter -= moduleFilter(organization = "javax.servlet"), // servlet-4.0 is not yet supported by jetty-9 or tomcat-9, so don't accidentally depend on its new features
    unusedCompileDependenciesFilter -= moduleFilter(
      organization = "org.scala-lang",
      name = "scala-reflect",
      revision = "2.12.*",
    ), // false positive on 2.12.10

    ivyConfigurations += CompileTime,
    unmanagedClasspath in Compile ++= update.value.select(configurationFilter("CompileTime")),
  )

  lazy val silencerSettings: Seq[Setting[_]] = {
    val SilencerVersion = "1.6.0"
    Seq(
      libraryDependencies ++= Seq(
        compilerPlugin(("com.github.ghik" % "silencer-plugin" % SilencerVersion).cross(CrossVersion.full)),
        ("com.github.ghik" % "silencer-lib" % SilencerVersion % CompileTime).cross(CrossVersion.full),
        ("com.github.ghik" % "silencer-lib" % SilencerVersion % Test).cross(CrossVersion.full),
      ),
      unusedCompileDependenciesFilter -= moduleFilter("com.github.ghik", name = "silencer-lib"),
    )
  }

  def extractApiVersion(version: String) = {
    val VersionExtractor = """(\d+)\.(\d+)\..*""".r
    version match {
      case VersionExtractor(major, minor) => (major.toInt, minor.toInt)
    }
  }

  def extractDocsPrefix(version: String) =
    extractApiVersion(version).productIterator.mkString("/v", ".", "")

  /**
    * @return the version we want to document, for example in tuts,
    * given the version being built.
    *
    * For snapshots after a stable release, return the previous stable
    * release.  For snapshots of 0.16.0 and 0.17.0, return the latest
    * milestone.  Otherwise, just return the current version.
    */
  def docExampleVersion(currentVersion: String) = {
    val MilestoneVersionExtractor = """(0).(16|17).(0)a?-SNAPSHOT""".r
    val latestMilestone = "M1"
    val VersionExtractor = """(\d+)\.(\d+)\.(\d+).*""".r
    currentVersion match {
      case MilestoneVersionExtractor(major, minor, patch) =>
        s"${major.toInt}.${minor.toInt}.${patch.toInt}-$latestMilestone"
      case VersionExtractor(major, minor, patch) if patch.toInt > 0 =>
        s"${major.toInt}.${minor.toInt}.${patch.toInt - 1}"
      case _ =>
        currentVersion
    }
  }

  def latestPerMinorVersion(file: File): Map[(Long, Long), VersionNumber] = {
    def majorMinor(v: VersionNumber) = v match {
      case VersionNumber(Seq(major, minor, _), _, _) =>
        Some((major, minor))
      case _ =>
        None
    }

    // M before RC before final
    def patchSortKey(v: VersionNumber) = v match {
      case VersionNumber(Seq(_, _, patch), Seq(q), _) if q startsWith "M" =>
        (patch, 0L, q.drop(1).toLong)
      case VersionNumber(Seq(_, _, patch), Seq(q), _) if q startsWith "RC" =>
        (patch, 1L, q.drop(2).toLong)
      case VersionNumber(Seq(_, _, patch), Seq(), _) => (patch, 2L, 0L)
      case _ => (-1L, -1L, -1L)
    }

    JGit(file).tags.collect {
      case ref if ref.getName.startsWith("refs/tags/v") =>
        VersionNumber(ref.getName.substring("refs/tags/v".size))
    }.foldLeft(Map.empty[(Long, Long), VersionNumber]) {
      case (m, v) =>
        majorMinor(v) match {
          case Some(key) =>
            val max = m.get(key).fold(v) { v0 => Ordering[(Long, Long, Long)].on(patchSortKey).max(v, v0) }
            m.updated(key, max)
          case None => m
        }
    }
  }

  def addAlpnPath(attList: Keys.Classpath): Seq[String] = {
    for {
      file <- attList.map(_.data)
      path = file.getAbsolutePath if path.contains("jetty") && path.contains("alpn-boot")
    } yield {
      println(s"Adding Alpn classes to boot classpath: $path")
      "-Xbootclasspath/p:" + path
    }
  }

  object V { // Dependency versions
    // We pull multiple modules from several projects. This is a convenient
    // reference of all the projects we depend on, and hopefully will reduce
    // error-prone merge conflicts in the dependencies below.
    val alpn = "8.1.13.v20181017"
<<<<<<< HEAD
    val argonaut = "6.2.5"
    val asyncHttpClient = "2.12.1"
=======
    val argonaut = "6.3.0"
    val asyncHttpClient = "2.11.0"
>>>>>>> b2e4ab6f
    val blaze = "0.14.12"
    val boopickle = "1.3.1"
    val cats = "2.1.1"
    val catsEffect = "2.1.3"
    val catsEffectTesting = "0.4.0"
    val circe = "0.13.0"
    val cryptobits = "1.3"
    val disciplineSpecs2 = "1.1.0"
    val dropwizardMetrics = "4.1.7"
    val fs2 = "2.3.0"
    val jawn = "1.0.0"
    val jawnFs2 = "1.0.0"
    val jetty = "9.4.28.v20200408"
    val json4s = "3.6.8"
    val jsp = "2.3.3"
    val log4cats = "1.0.1"
    val keypool = "0.2.0"
    val logback = "1.2.3"
    val log4s = "1.8.2"
    val mockito = "3.3.3"
    val okhttp = "4.6.0"
    val parboiledHttp4s = "2.0.1"
    val playJson = "2.8.1"
    val prometheusClient = "0.8.1"
    val quasiquotes = "2.1.0"
    val scalacheck = "1.14.3"
    val scalatags = "0.9.1"
    val scalaXml = "1.3.0"
    val servlet = "3.1.0"
    val specs2 = "4.9.4"
    val tomcat = "9.0.34"
    val treehugger = "0.4.4"
    val twirl = "1.4.2"
    val vault = "2.0.0"
  }

  lazy val alpnBoot                         = "org.mortbay.jetty.alpn" %  "alpn-boot"                 % V.alpn
  lazy val argonaut                         = "io.argonaut"            %% "argonaut"                  % V.argonaut
  lazy val asyncHttpClient                  = "org.asynchttpclient"    %  "async-http-client"         % V.asyncHttpClient
  lazy val blaze                            = "org.http4s"             %% "blaze-http"                % V.blaze
  lazy val boopickle                        = "io.suzaku"              %% "boopickle"                 % V.boopickle
  lazy val cats                             = "org.typelevel"          %% "cats-core"                 % V.cats
  lazy val catsEffect                       = "org.typelevel"          %% "cats-effect"               % V.catsEffect
  lazy val catsEffectLaws                   = "org.typelevel"          %% "cats-effect-laws"          % V.catsEffect
  lazy val catsEffectTestingSpecs2          = "com.codecommit"         %% "cats-effect-testing-specs2" % V.catsEffectTesting
  lazy val catsKernelLaws                   = "org.typelevel"          %% "cats-kernel-laws"          % V.cats
  lazy val catsLaws                         = "org.typelevel"          %% "cats-laws"                 % V.cats
  lazy val circeGeneric                     = "io.circe"               %% "circe-generic"             % V.circe
  lazy val circeJawn                        = "io.circe"               %% "circe-jawn"                % V.circe
  lazy val circeLiteral                     = "io.circe"               %% "circe-literal"             % V.circe
  lazy val circeParser                      = "io.circe"               %% "circe-parser"              % V.circe
  lazy val circeTesting                     = "io.circe"               %% "circe-testing"             % V.circe
  lazy val cryptobits                       = "org.reactormonk"        %% "cryptobits"                % V.cryptobits
  lazy val disciplineSpecs2                 = "org.typelevel"          %% "discipline-specs2"         % V.disciplineSpecs2
  lazy val dropwizardMetricsCore            = "io.dropwizard.metrics"  %  "metrics-core"              % V.dropwizardMetrics
  lazy val dropwizardMetricsJson            = "io.dropwizard.metrics"  %  "metrics-json"              % V.dropwizardMetrics
  lazy val fs2Io                            = "co.fs2"                 %% "fs2-io"                    % V.fs2
  lazy val fs2ReactiveStreams               = "co.fs2"                 %% "fs2-reactive-streams"      % V.fs2
  lazy val javaxServletApi                  = "javax.servlet"          %  "javax.servlet-api"         % V.servlet
  lazy val jawnFs2                          = "org.http4s"             %% "jawn-fs2"                  % V.jawnFs2
  lazy val jawnJson4s                       = "org.typelevel"          %% "jawn-json4s"               % V.jawn
  lazy val jawnPlay                         = "org.typelevel"          %% "jawn-play"                 % V.jawn
  lazy val jettyClient                      = "org.eclipse.jetty"      %  "jetty-client"              % V.jetty
  lazy val jettyHttp2Server                 = "org.eclipse.jetty.http2" %  "http2-server"             % V.jetty
  lazy val jettyRunner                      = "org.eclipse.jetty"      %  "jetty-runner"              % V.jetty
  lazy val jettyServer                      = "org.eclipse.jetty"      %  "jetty-server"              % V.jetty
  lazy val jettyServlet                     = "org.eclipse.jetty"      %  "jetty-servlet"             % V.jetty
  lazy val json4sCore                       = "org.json4s"             %% "json4s-core"               % V.json4s
  lazy val json4sJackson                    = "org.json4s"             %% "json4s-jackson"            % V.json4s
  lazy val json4sNative                     = "org.json4s"             %% "json4s-native"             % V.json4s
  lazy val jspApi                           = "javax.servlet.jsp"      %  "javax.servlet.jsp-api"     % V.jsp // YourKit hack
  lazy val keypool                          = "io.chrisdavenport"      %% "keypool"                   % V.keypool
  lazy val log4catsCore                     = "io.chrisdavenport"      %% "log4cats-core"             % V.log4cats
  lazy val log4catsSlf4j                    = "io.chrisdavenport"      %% "log4cats-slf4j"            % V.log4cats
  lazy val log4catsTesting                  = "io.chrisdavenport"      %% "log4cats-testing"          % V.log4cats
  lazy val log4s                            = "org.log4s"              %% "log4s"                     % V.log4s
  lazy val logbackClassic                   = "ch.qos.logback"         %  "logback-classic"           % V.logback
  lazy val mockito                          = "org.mockito"            %  "mockito-core"              % V.mockito
  lazy val okhttp                           = "com.squareup.okhttp3"   %  "okhttp"                    % V.okhttp
  lazy val playJson                         = "com.typesafe.play"      %% "play-json"                 % V.playJson
  lazy val prometheusClient                 = "io.prometheus"          %  "simpleclient"              % V.prometheusClient
  lazy val prometheusCommon                 = "io.prometheus"          %  "simpleclient_common"       % V.prometheusClient
  lazy val prometheusHotspot                = "io.prometheus"          %  "simpleclient_hotspot"      % V.prometheusClient
  lazy val parboiled                        = "org.http4s"             %% "parboiled"                 % V.parboiledHttp4s
  lazy val quasiquotes                      = "org.scalamacros"        %% "quasiquotes"               % V.quasiquotes
  lazy val scalacheck                       = "org.scalacheck"         %% "scalacheck"                % V.scalacheck
  def scalaReflect(sv: String)              = "org.scala-lang"         %  "scala-reflect"             % sv
  lazy val scalatagsApi                     = "com.lihaoyi"            %% "scalatags"                 % V.scalatags
  lazy val scalaXml                         = "org.scala-lang.modules" %% "scala-xml"                 % V.scalaXml
  lazy val specs2Cats                       = "org.specs2"             %% "specs2-cats"               % V.specs2
  lazy val specs2Core                       = "org.specs2"             %% "specs2-core"               % V.specs2
  lazy val specs2Matcher                    = "org.specs2"             %% "specs2-matcher"            % V.specs2
  lazy val specs2MatcherExtra               = "org.specs2"             %% "specs2-matcher-extra"      % V.specs2
  lazy val specs2Scalacheck                 = "org.specs2"             %% "specs2-scalacheck"         % V.specs2
  lazy val tomcatCatalina                   = "org.apache.tomcat"      %  "tomcat-catalina"           % V.tomcat
  lazy val tomcatCoyote                     = "org.apache.tomcat"      %  "tomcat-coyote"             % V.tomcat
  lazy val treeHugger                       = "com.eed3si9n"           %% "treehugger"                % V.treehugger
  lazy val twirlApi                         = "com.typesafe.play"      %% "twirl-api"                 % V.twirl
  lazy val vault                            = "io.chrisdavenport"      %% "vault"                     % V.vault
}<|MERGE_RESOLUTION|>--- conflicted
+++ resolved
@@ -208,13 +208,8 @@
     // reference of all the projects we depend on, and hopefully will reduce
     // error-prone merge conflicts in the dependencies below.
     val alpn = "8.1.13.v20181017"
-<<<<<<< HEAD
-    val argonaut = "6.2.5"
+    val argonaut = "6.3.0"
     val asyncHttpClient = "2.12.1"
-=======
-    val argonaut = "6.3.0"
-    val asyncHttpClient = "2.11.0"
->>>>>>> b2e4ab6f
     val blaze = "0.14.12"
     val boopickle = "1.3.1"
     val cats = "2.1.1"
