package org.http4s.sbt

import dotty.tools.sbtplugin.DottyPlugin.autoImport._
import com.timushev.sbt.updates.UpdatesPlugin.autoImport._ // autoImport vs. UpdateKeys necessary here for implicit
import com.typesafe.sbt.SbtGit.git
import com.typesafe.sbt.git.JGit
import de.heikoseeberger.sbtheader.{License, LicenseStyle}
import de.heikoseeberger.sbtheader.HeaderPlugin.autoImport._
import explicitdeps.ExplicitDepsPlugin.autoImport.unusedCompileDependenciesFilter
import sbt.Keys._
import sbt._
import sbtspiewak.NowarnCompatPlugin.autoImport.nowarnCompatAnnotationProvider

object Http4sPlugin extends AutoPlugin {
  object autoImport {
    val isCi = settingKey[Boolean]("true if this build is running on CI")
    val http4sApiVersion = taskKey[(Int, Int)]("API version of http4s")
    val http4sBuildData = taskKey[Unit]("Export build metadata for Hugo")
  }
  import autoImport._

  override def trigger = allRequirements

  override def requires = Http4sOrgPlugin

  val scala_213 = "2.13.3"
  val scala_212 = "2.12.12"

  override lazy val globalSettings = Seq(
    isCi := sys.env.get("CI").isDefined
  )

  override lazy val buildSettings = Seq(
    // Many steps only run on one build. We distinguish the primary build from
    // secondary builds by the Travis build number.
    http4sApiVersion := version.map {
      case VersionNumber(Seq(major, minor, _*), _, _) => (major.toInt, minor.toInt)
    }.value,
  ) ++ sbtghactionsSettings

  override lazy val projectSettings: Seq[Setting[_]] = Seq(
    http4sBuildData := {
      val dest = target.value / "hugo-data" / "build.toml"
      val (major, minor) = http4sApiVersion.value

      val releases = latestPerMinorVersion(baseDirectory.value)
        .map { case ((major, minor), v) => s""""$major.$minor" = "${v.toString}""""}
        .mkString("\n")

      // Would be more elegant if `[versions.http4s]` was nested, but then
      // the index lookups in `shortcodes/version.html` get complicated.
      val buildData: String =
        s"""
           |[versions]
           |"http4s.api" = "$major.$minor"
           |"http4s.current" = "${version.value}"
           |"http4s.doc" = "${docExampleVersion(version.value)}"
           |circe = "${circeJawn.revision}"
           |cryptobits = "${cryptobits.revision}"
           |"argonaut-shapeless_6.2" = "1.2.0-M6"
           |
           |[releases]
           |$releases
         """.stripMargin

      IO.write(dest, buildData)
    },

    // servlet-4.0 is not yet supported by jetty-9 or tomcat-9, so don't accidentally depend on its new features
    dependencyUpdatesFilter -= moduleFilter(organization = "javax.servlet", revision = "4.0.0"),
    dependencyUpdatesFilter -= moduleFilter(organization = "javax.servlet", revision = "4.0.1"),
    // servlet containers skipped until we figure out our Jakarta EE strategy
    dependencyUpdatesFilter -= moduleFilter(organization = "org.eclipse.jetty*", revision = "10.0.*"),
    dependencyUpdatesFilter -= moduleFilter(organization = "org.eclipse.jetty*", revision = "11.0.*"),
    dependencyUpdatesFilter -= moduleFilter(organization = "org.apache.tomcat", revision = "10.0.*"),
    // Cursed release. Calls ByteBuffer incompatibly with JDK8
    dependencyUpdatesFilter -= moduleFilter(name = "boopickle", revision = "1.3.2"),
    // Incompatible with latest circe: https://github.com/circe/circe/pull/1591
    dependencyUpdatesFilter -= moduleFilter(name = "jawn*", revision = "1.0.2"),
    dependencyUpdatesFilter -= moduleFilter(name = "jawn*", revision = "1.0.3"),
    // https://github.com/scalacenter/scalafix/issues/1299
    dependencyUpdatesFilter -= moduleFilter(name = "scalafix-core", revision = "0.9.24"),
    // Unsure about binary compatibility
    dependencyUpdatesFilter -= moduleFilter(name = "okio", revision = "2.10.0"),

    excludeFilter.in(headerSources) := HiddenFileFilter ||
      new FileFilter {
        def accept(file: File) = {
          attributedSources.contains(baseDirectory.value.toPath.relativize(file.toPath).toString)
        }

        val attributedSources = Set(
          "src/main/scala/org/http4s/argonaut/Parser.scala",
          "src/main/scala/org/http4s/CacheDirective.scala",
          "src/main/scala/org/http4s/Challenge.scala",
          "src/main/scala/org/http4s/Charset.scala",
          "src/main/scala/org/http4s/ContentCoding.scala",
          "src/main/scala/org/http4s/Credentials.scala",
          "src/main/scala/org/http4s/Header.scala",
          "src/main/scala/org/http4s/LanguageTag.scala",
          "src/main/scala/org/http4s/MediaType.scala",
          "src/main/scala/org/http4s/RangeUnit.scala",
          "src/main/scala/org/http4s/ResponseCookie.scala",
          "src/main/scala/org/http4s/TransferCoding.scala",
          "src/main/scala/org/http4s/Uri.scala",
          "src/main/scala/org/http4s/internal/CharPredicate.scala",
          "src/main/scala/org/http4s/parser/AcceptCharsetHeader.scala",
          "src/main/scala/org/http4s/parser/AcceptEncodingHeader.scala",
          "src/main/scala/org/http4s/parser/AcceptHeader.scala",
          "src/main/scala/org/http4s/parser/AcceptLanguageHeader.scala",
          "src/main/scala/org/http4s/parser/AdditionalRules.scala",
          "src/main/scala/org/http4s/parser/AuthorizationHeader.scala",
          "src/main/scala/org/http4s/parser/CacheControlHeader.scala",
          "src/main/scala/org/http4s/parser/ContentTypeHeader.scala",
          "src/main/scala/org/http4s/parser/CookieHeader.scala",
          "src/main/scala/org/http4s/parser/HttpHeaderParser.scala",
          "src/main/scala/org/http4s/parser/Rfc2616BasicRules.scala",
          "src/main/scala/org/http4s/parser/SimpleHeaders.scala",
          "src/main/scala/org/http4s/parser/WwwAuthenticateHeader.scala",
          "src/main/scala/org/http4s/util/UrlCoding.scala",
          "src/main/scala/org/http4s/dsl/impl/Path.scala",
          "src/test/scala/org/http4s/dsl/PathSpec.scala",
          "src/main/scala/org/http4s/ember/core/ChunkedEncoding.scala",
          "src/main/scala/org/http4s/testing/ErrorReportingUtils.scala",
          "src/main/scala/org/http4s/testing/IOMatchers.scala",
          "src/main/scala/org/http4s/testing/RunTimedMatchers.scala",
          "src/test/scala/org/http4s/Http4sSpec.scala",
          "src/test/scala/org/http4s/util/illTyped.scala",
          "src/test/scala/org/http4s/testing/ErrorReporting.scala",
          "src/test/scala/org/http4s/UriSpec.scala"
        )
      },

    nowarnCompatAnnotationProvider := None,
  )

  def extractApiVersion(version: String) = {
    val VersionExtractor = """(\d+)\.(\d+)[-.].*""".r
    version match {
      case VersionExtractor(major, minor) => (major.toInt, minor.toInt)
    }
  }

  def extractDocsPrefix(version: String) =
    extractApiVersion(version).productIterator.mkString("/v", ".", "")

  /**
    * @return the version we want to document, for example in tuts,
    * given the version being built.
    *
    * For snapshots after a stable release, return the previous stable
    * release.  For snapshots of 0.16.0 and 0.17.0, return the latest
    * milestone.  Otherwise, just return the current version.
    */
  def docExampleVersion(currentVersion: String) = {
    val MilestoneVersionExtractor = """(0).(16|17).(0)a?-SNAPSHOT""".r
    val latestMilestone = "M1"
    val VersionExtractor = """(\d+)\.(\d+)\.(\d+).*""".r
    currentVersion match {
      case MilestoneVersionExtractor(major, minor, patch) =>
        s"${major.toInt}.${minor.toInt}.${patch.toInt}-$latestMilestone"
      case VersionExtractor(major, minor, patch) if patch.toInt > 0 =>
        s"${major.toInt}.${minor.toInt}.${patch.toInt - 1}"
      case _ =>
        currentVersion
    }
  }

  def latestPerMinorVersion(file: File): Map[(Long, Long), VersionNumber] = {
    def majorMinor(v: VersionNumber) = v match {
      case VersionNumber(Seq(major, minor, _), _, _) =>
        Some((major, minor))
      case _ =>
        None
    }

    // M before RC before final
    def patchSortKey(v: VersionNumber) = v match {
      case VersionNumber(Seq(_, _, patch), Seq(q), _) if q startsWith "M" =>
        (patch, 0L, q.drop(1).toLong)
      case VersionNumber(Seq(_, _, patch), Seq(q), _) if q startsWith "RC" =>
        (patch, 1L, q.drop(2).toLong)
      case VersionNumber(Seq(_, _, patch), Seq(), _) => (patch, 2L, 0L)
      case _ => (-1L, -1L, -1L)
    }

    JGit(file).tags.collect {
      case ref if ref.getName.startsWith("refs/tags/v") =>
        VersionNumber(ref.getName.substring("refs/tags/v".size))
    }.foldLeft(Map.empty[(Long, Long), VersionNumber]) {
      case (m, v) =>
        majorMinor(v) match {
          case Some(key) =>
            val max = m.get(key).fold(v) { v0 => Ordering[(Long, Long, Long)].on(patchSortKey).max(v, v0) }
            m.updated(key, max)
          case None => m
        }
    }
  }

  def docsProjectSettings: Seq[Setting[_]] = {
    import com.typesafe.sbt.site.hugo.HugoPlugin.autoImport._
    Seq(
      git.remoteRepo := "git@github.com:http4s/http4s.git",
      Hugo / includeFilter := (
        "*.html" | "*.png" | "*.jpg" | "*.gif" | "*.ico" | "*.svg" |
          "*.js" | "*.swf" | "*.json" | "*.md" |
          "*.css" | "*.woff" | "*.woff2" | "*.ttf" |
          "CNAME" | "_config.yml" | "_redirects"
      )
    )
  }

  def sbtghactionsSettings: Seq[Setting[_]] = {
    import sbtghactions._
    import sbtghactions.GenerativeKeys._

    val setupHugoStep = WorkflowStep.Run(List("""
      |echo "$HOME/bin" > $GITHUB_PATH
      |HUGO_VERSION=0.26 scripts/install-hugo
    """.stripMargin), name = Some("Setup Hugo"))

    def siteBuildJob(subproject: String) =
      WorkflowJob(
        id = subproject,
        name = s"Build $subproject",
        scalas = List(scala_212),
        steps = List(
          WorkflowStep.CheckoutFull,
          WorkflowStep.SetupScala,
          setupHugoStep,
          WorkflowStep.Sbt(List(s"$subproject/makeSite"), name = Some(s"Build $subproject"))
        )
      )

    def sitePublishStep(subproject: String) = WorkflowStep.Run(List(s"""
      |eval "$$(ssh-agent -s)"
      |echo "$$SSH_PRIVATE_KEY" | ssh-add -
      |git config --global user.name "GitHub Actions CI"
      |git config --global user.email "ghactions@invalid"
      |sbt ++$scala_212 $subproject/makeSite $subproject/ghpagesPushSite
      |
      """.stripMargin),
      name = Some(s"Publish $subproject"),
      env = Map("SSH_PRIVATE_KEY" -> "${{ secrets.SSH_PRIVATE_KEY }}")
    )

    Http4sOrgPlugin.githubActionsSettings ++ Seq(
      githubWorkflowBuild := Seq(
        WorkflowStep
          .Sbt(List("scalafmtCheckAll"), name = Some("Check formatting")),
        WorkflowStep.Sbt(List("headerCheck", "test:headerCheck"), name = Some("Check headers")),
        WorkflowStep.Sbt(List("test:compile"), name = Some("Compile")),
        WorkflowStep.Sbt(List("mimaReportBinaryIssues"), name = Some("Check binary compatibility")),
        WorkflowStep.Sbt(List("unusedCompileDependenciesTest"), name = Some("Check unused dependencies")),
        WorkflowStep.Sbt(List("test"), name = Some("Run tests")),
        WorkflowStep.Sbt(List("doc"), name = Some("Build docs"))
      ),
      githubWorkflowTargetBranches :=
        // "*" doesn't include slashes
        List("*", "series/*"),
      githubWorkflowPublishPreamble := {
        githubWorkflowPublishPreamble.value ++ Seq(
          WorkflowStep.Run(List("git status"))
        )
      },
      githubWorkflowPublishTargetBranches := Seq(
        RefPredicate.Equals(Ref.Branch("main")),
        RefPredicate.StartsWith(Ref.Tag("v"))
      ),
      githubWorkflowPublishPostamble := Seq(
        setupHugoStep,
        sitePublishStep("website"),
        sitePublishStep("docs")
      ),
      // this results in nonexistant directories trying to be compressed
      githubWorkflowArtifactUpload := false,
      githubWorkflowAddedJobs := Seq(siteBuildJob("website"), siteBuildJob("docs")),
    )
  }

  object V { // Dependency versions
    // We pull multiple modules from several projects. This is a convenient
    // reference of all the projects we depend on, and hopefully will reduce
    // error-prone merge conflicts in the dependencies below.
    val argonaut = "6.3.3"
    val asyncHttpClient = "2.12.2"
    val blaze = "0.14.14"
    val boopickle = "1.3.3"
    val caseInsensitive = "0.3.0"
    val cats = "2.3.1"
    val catsEffect = "2.3.1"
    val catsEffectTesting = "0.5.0"
    val catsParse = "0.3.0"
    val circe = "0.13.0"
    val cryptobits = "1.3"
    val disciplineCore = "1.1.3"
    val disciplineSpecs2 = "1.1.3"
    val dropwizardMetrics = "4.1.17"
    val fs2 = "2.5.0"
    val jacksonDatabind = "2.12.1"
    val jawn = "1.0.1"
    val jawnFs2 = "1.0.0"
    val jetty = "9.4.35.v20201120"
    val json4s = "3.6.10"
    val log4cats = "1.1.1"
    val keypool = "0.2.0"
    val logback = "1.2.3"
    val log4s = "1.10.0-M4"
    val mockito = "3.5.15"
<<<<<<< HEAD
    val netty = "4.1.56.Final"
    val okio = "2.10.0"
=======
    val netty = "4.1.58.Final"
    val okio = "2.9.0"
>>>>>>> 69bd39c4
    val munit = "0.7.18"
    val munitCatsEffect = "0.12.0"
    val munitDiscipline = "1.0.4"
    val okhttp = "4.9.0"
    val parboiledHttp4s = "2.0.1"
    val playJson = "2.9.2"
    val prometheusClient = "0.9.0"
    val reactiveStreams = "1.0.3"
    val quasiquotes = "2.1.0"
    val scalacheck = "1.15.2"
    val scalacheckEffect = "0.7.0"
    val scalafix = _root_.scalafix.sbt.BuildInfo.scalafixVersion
    val scalatags = "0.9.2"
    val scalaXml = "1.3.0"
    val scodecBits = "1.1.23"
    val servlet = "3.1.0"
    val slf4j = "1.7.30"
    val specs2 = "4.10.5"
    val tomcat = "9.0.41"
    val treehugger = "0.4.4"
    val twirl = "1.4.2"
    val vault = "2.1.0-M11"
  }

  lazy val argonaut                         = "io.argonaut"            %% "argonaut"                  % V.argonaut
  lazy val argonautJawn                     = "io.argonaut"            %% "argonaut-jawn"             % V.argonaut
  lazy val asyncHttpClient                  = "org.asynchttpclient"    %  "async-http-client"         % V.asyncHttpClient
  lazy val blazeCore                        = "org.http4s"             %% "blaze-core"                % V.blaze
  lazy val blazeHttp                        = "org.http4s"             %% "blaze-http"                % V.blaze
  lazy val boopickle                        = "io.suzaku"              %% "boopickle"                 % V.boopickle
  lazy val caseInsensitive                  = "org.typelevel"          %% "case-insensitive"          % V.caseInsensitive
  lazy val caseInsensitiveTesting           = "org.typelevel"          %% "case-insensitive-testing"  % V.caseInsensitive
  lazy val catsCore                         = "org.typelevel"          %% "cats-core"                 % V.cats
  lazy val catsEffect                       = "org.typelevel"          %% "cats-effect"               % V.catsEffect
  lazy val catsEffectLaws                   = "org.typelevel"          %% "cats-effect-laws"          % V.catsEffect
  lazy val catsEffectTestingSpecs2          = "com.codecommit"         %% "cats-effect-testing-specs2" % V.catsEffectTesting
  lazy val catsLaws                         = "org.typelevel"          %% "cats-laws"                 % V.cats
  lazy val catsParse                        = "org.typelevel"          %% "cats-parse"                % V.catsParse
  lazy val circeCore                        = "io.circe"               %% "circe-core"                % V.circe
  lazy val circeGeneric                     = "io.circe"               %% "circe-generic"             % V.circe
  lazy val circeJawn                        = "io.circe"               %% "circe-jawn"                % V.circe
  lazy val circeLiteral                     = "io.circe"               %% "circe-literal"             % V.circe
  lazy val circeParser                      = "io.circe"               %% "circe-parser"              % V.circe
  lazy val circeTesting                     = "io.circe"               %% "circe-testing"             % V.circe
  lazy val cryptobits                       = "org.reactormonk"        %% "cryptobits"                % V.cryptobits
  lazy val disciplineCore                   = "org.typelevel"          %% "discipline-core"           % V.disciplineCore
  lazy val disciplineSpecs2                 = "org.typelevel"          %% "discipline-specs2"         % V.disciplineSpecs2
  lazy val dropwizardMetricsCore            = "io.dropwizard.metrics"  %  "metrics-core"              % V.dropwizardMetrics
  lazy val dropwizardMetricsJson            = "io.dropwizard.metrics"  %  "metrics-json"              % V.dropwizardMetrics
  lazy val fs2Core                          = "co.fs2"                 %% "fs2-core"                  % V.fs2
  lazy val fs2Io                            = "co.fs2"                 %% "fs2-io"                    % V.fs2
  lazy val fs2ReactiveStreams               = "co.fs2"                 %% "fs2-reactive-streams"      % V.fs2
  lazy val jacksonDatabind                  = "com.fasterxml.jackson.core" % "jackson-databind"       % V.jacksonDatabind
  lazy val javaxServletApi                  = "javax.servlet"          %  "javax.servlet-api"         % V.servlet
  lazy val jawnFs2                          = "org.http4s"             %% "jawn-fs2"                  % V.jawnFs2
  lazy val jawnJson4s                       = "org.typelevel"          %% "jawn-json4s"               % V.jawn
  lazy val jawnParser                       = "org.typelevel"          %% "jawn-parser"               % V.jawn
  lazy val jawnPlay                         = "org.typelevel"          %% "jawn-play"                 % V.jawn
  lazy val jettyClient                      = "org.eclipse.jetty"      %  "jetty-client"              % V.jetty
  lazy val jettyHttp                        = "org.eclipse.jetty"      %  "jetty-http"                % V.jetty
  lazy val jettyHttp2Server                 = "org.eclipse.jetty.http2" %  "http2-server"             % V.jetty
  lazy val jettyRunner                      = "org.eclipse.jetty"      %  "jetty-runner"              % V.jetty
  lazy val jettyServer                      = "org.eclipse.jetty"      %  "jetty-server"              % V.jetty
  lazy val jettyServlet                     = "org.eclipse.jetty"      %  "jetty-servlet"             % V.jetty
  lazy val jettyUtil                        = "org.eclipse.jetty"      %  "jetty-util"                % V.jetty
  lazy val json4sCore                       = "org.json4s"             %% "json4s-core"               % V.json4s
  lazy val json4sJackson                    = "org.json4s"             %% "json4s-jackson"            % V.json4s
  lazy val json4sNative                     = "org.json4s"             %% "json4s-native"             % V.json4s
  lazy val keypool                          = "io.chrisdavenport"      %% "keypool"                   % V.keypool
  lazy val log4catsCore                     = "io.chrisdavenport"      %% "log4cats-core"             % V.log4cats
  lazy val log4catsSlf4j                    = "io.chrisdavenport"      %% "log4cats-slf4j"            % V.log4cats
  lazy val log4catsTesting                  = "io.chrisdavenport"      %% "log4cats-testing"          % V.log4cats
  lazy val log4s                            = "org.log4s"              %% "log4s"                     % V.log4s
  lazy val logbackClassic                   = "ch.qos.logback"         %  "logback-classic"           % V.logback
  lazy val munit                            = "org.scalameta"          %% "munit"                     % V.munit
  lazy val munitCatsEffect                  = "org.typelevel"          %% "munit-cats-effect-2"       % V.munitCatsEffect
  lazy val munitDiscipline                  = "org.typelevel"          %% "discipline-munit"          % V.munitDiscipline
  lazy val nettyBuffer                      = "io.netty"               %  "netty-buffer"              % V.netty
  lazy val nettyCodecHttp                   = "io.netty"               %  "netty-codec-http"          % V.netty
  lazy val okio                             = "com.squareup.okio"      %  "okio"                      % V.okio
  lazy val okhttp                           = "com.squareup.okhttp3"   %  "okhttp"                    % V.okhttp
  lazy val playJson                         = "com.typesafe.play"      %% "play-json"                 % V.playJson
  lazy val prometheusClient                 = "io.prometheus"          %  "simpleclient"              % V.prometheusClient
  lazy val prometheusCommon                 = "io.prometheus"          %  "simpleclient_common"       % V.prometheusClient
  lazy val prometheusHotspot                = "io.prometheus"          %  "simpleclient_hotspot"      % V.prometheusClient
  lazy val parboiled                        = "org.http4s"             %% "parboiled"                 % V.parboiledHttp4s
  lazy val reactiveStreams                  = "org.reactivestreams"    %  "reactive-streams"          % V.reactiveStreams
  lazy val quasiquotes                      = "org.scalamacros"        %% "quasiquotes"               % V.quasiquotes
  lazy val scalacheck                       = "org.scalacheck"         %% "scalacheck"                % V.scalacheck
  lazy val scalacheckEffect                 = "org.typelevel"          %% "scalacheck-effect"         % V.scalacheckEffect
  lazy val scalacheckEffectMunit            = "org.typelevel"          %% "scalacheck-effect-munit"   % V.scalacheckEffect
  def scalaReflect(sv: String)              = "org.scala-lang"         %  "scala-reflect"             % sv
  lazy val scalatagsApi                     = "com.lihaoyi"            %% "scalatags"                 % V.scalatags
  lazy val scalaXml                         = "org.scala-lang.modules" %% "scala-xml"                 % V.scalaXml
  lazy val scodecBits                       = "org.scodec"             %% "scodec-bits"               % V.scodecBits
  lazy val slf4jApi                         = "org.slf4j"              %  "slf4j-api"                 % V.slf4j
  lazy val specs2Cats                       = "org.specs2"             %% "specs2-cats"               % V.specs2
  lazy val specs2Common                     = "org.specs2"             %% "specs2-common"             % V.specs2
  lazy val specs2Core                       = "org.specs2"             %% "specs2-core"               % V.specs2
  lazy val specs2Matcher                    = "org.specs2"             %% "specs2-matcher"            % V.specs2
  lazy val specs2MatcherExtra               = "org.specs2"             %% "specs2-matcher-extra"      % V.specs2
  lazy val specs2Scalacheck                 = "org.specs2"             %% "specs2-scalacheck"         % V.specs2
  lazy val tomcatCatalina                   = "org.apache.tomcat"      %  "tomcat-catalina"           % V.tomcat
  lazy val tomcatCoyote                     = "org.apache.tomcat"      %  "tomcat-coyote"             % V.tomcat
  lazy val tomcatUtilScan                   = "org.apache.tomcat"      %  "tomcat-util-scan"          % V.tomcat
  lazy val treeHugger                       = "com.eed3si9n"           %% "treehugger"                % V.treehugger
  lazy val twirlApi                         = "com.typesafe.play"      %% "twirl-api"                 % V.twirl
  lazy val vault                            = "org.typelevel"          %% "vault"                     % V.vault
}<|MERGE_RESOLUTION|>--- conflicted
+++ resolved
@@ -308,16 +308,11 @@
     val logback = "1.2.3"
     val log4s = "1.10.0-M4"
     val mockito = "3.5.15"
-<<<<<<< HEAD
-    val netty = "4.1.56.Final"
-    val okio = "2.10.0"
-=======
-    val netty = "4.1.58.Final"
-    val okio = "2.9.0"
->>>>>>> 69bd39c4
     val munit = "0.7.18"
     val munitCatsEffect = "0.12.0"
     val munitDiscipline = "1.0.4"
+    val netty = "4.1.58.Final"
+    val okio = "2.10.0"
     val okhttp = "4.9.0"
     val parboiledHttp4s = "2.0.1"
     val playJson = "2.9.2"
