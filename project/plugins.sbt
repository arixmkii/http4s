--- conflicted
+++ resolved
@@ -4,35 +4,17 @@
 classpathTypes += "maven-plugin"
 
 addSbtPlugin("ch.epfl.scala"              %  "sbt-scalafix"              % "0.9.23")
-<<<<<<< HEAD
-addSbtPlugin("com.earldouglas"            %  "xsbt-web-plugin"           % "4.1.0")
+addSbtPlugin("com.earldouglas"            %  "xsbt-web-plugin"           % "4.2.1")
 addSbtPlugin("com.eed3si9n"               %  "sbt-buildinfo"             % "0.10.0")
 addSbtPlugin("com.eed3si9n"               %  "sbt-unidoc"                % "0.4.3")
 addSbtPlugin("com.geirsson"               %  "sbt-ci-release"            % "1.5.5")
 addSbtPlugin("com.github.tkawachi"        %  "sbt-doctest"               % "0.9.8")
-addSbtPlugin("org.http4s"                 %  "sbt-http4s-org"            % "0.4.1")
-=======
-addSbtPlugin("com.earldouglas"            %  "xsbt-web-plugin"           % "4.2.1")
-addSbtPlugin("com.eed3si9n"               %  "sbt-buildinfo"             % "0.10.0")
-addSbtPlugin("com.eed3si9n"               %  "sbt-unidoc"                % "0.4.3")
-addSbtPlugin("com.geirsson"               %  "sbt-ci-release"            % "1.5.4")
-addSbtPlugin("com.github.tkawachi"        %  "sbt-doctest"               % "0.9.8")
 addSbtPlugin("org.http4s"                 %  "sbt-http4s-org"            % "0.6.0")
->>>>>>> b7e8cbd3
 addSbtPlugin("com.timushev.sbt"           %  "sbt-updates"               % "0.5.1")
 addSbtPlugin("com.typesafe.sbt"           %  "sbt-ghpages"               % "0.6.3")
 addSbtPlugin("com.typesafe.sbt"           %  "sbt-site"                  % "1.4.1")
 addSbtPlugin("com.typesafe.sbt"           %  "sbt-twirl"                 % "1.5.0")
 addSbtPlugin("com.typesafe.sbt"           %  "sbt-native-packager"       % "1.7.6")
-<<<<<<< HEAD
-addSbtPlugin("de.heikoseeberger"          %  "sbt-header"                % "5.6.0")
-addSbtPlugin("io.github.davidgregory084"  %  "sbt-tpolecat"              % "0.1.16")
 addSbtPlugin("io.spray"                   %  "sbt-revolver"              % "0.9.1")
-addSbtPlugin("org.scalameta"              %  "sbt-mdoc"                  % "2.2.12")
-addSbtPlugin("org.scalameta"              %  "sbt-scalafmt"              % "2.4.2")
-addSbtPlugin("pl.project13.scala"         %  "sbt-jmh"                   % "0.4.0")
-=======
-addSbtPlugin("io.spray"                   %  "sbt-revolver"              % "0.9.1")
-addSbtPlugin("pl.project13.scala"         %  "sbt-jmh"                   % "0.4.0")
 addSbtPlugin("org.scalameta"              %  "sbt-mdoc"                  % "2.2.13")
->>>>>>> b7e8cbd3
+addSbtPlugin("pl.project13.scala"         %  "sbt-jmh"                   % "0.4.0")