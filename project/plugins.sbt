--- conflicted
+++ resolved
@@ -24,7 +24,7 @@
 addSbtPlugin("org.scalastyle"             %% "scalastyle-sbt-plugin"     % "1.0.0")
 addSbtPlugin("org.tpolecat"               %  "tut-plugin"                % "0.6.10")
 addSbtPlugin("org.xerial.sbt"             %  "sbt-sonatype"              % "2.4")
-<<<<<<< HEAD
+
 libraryDependencies += "ch.qos.logback" % "logback-classic" % "1.2.3"
 
 // Override until sbt-rig is updated
@@ -32,6 +32,5 @@
 
 // https://github.com/coursier/coursier/issues/450
 classpathTypes += "maven-plugin"
-=======
-addSbtPlugin("pl.project13.scala"         %  "sbt-jmh"                   % "0.3.4")
->>>>>>> 64176e17
+
+addSbtPlugin("pl.project13.scala"         %  "sbt-jmh"                   % "0.3.4")