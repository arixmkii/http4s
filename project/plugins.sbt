--- conflicted
+++ resolved
@@ -20,8 +20,6 @@
 
 addSbtPlugin("com.typesafe.sbt" % "sbt-twirl" % "1.0.4")
 
-<<<<<<< HEAD
 addSbtPlugin("pl.project13.scala" % "sbt-jmh" % "0.1.12")
-=======
-addSbtPlugin("io.gatling" % "gatling-sbt" % "2.1.0")
->>>>>>> 3fbefb48
+
+addSbtPlugin("io.gatling" % "gatling-sbt" % "2.1.0")