--- conflicted
+++ resolved
@@ -86,61 +86,6 @@
         run: 'sbt ++${{ matrix.scala }} headerCheck test:headerCheck'
 
       - name: Compile
-<<<<<<< HEAD
-        run: sbt ++$SCALA_VERSION test:compile
-      - name: Check compatibility
-        run: sbt ++$SCALA_VERSION mimaReportBinaryIssues
-      - name: Check unused dependencies
-        run: sbt ++$SCALA_VERSION unusedCompileDependenciesTest
-      - name: Test
-        run: sbt ++$SCALA_VERSION test
-      - name: Scaladoc
-        run: sbt ++$SCALA_VERSION doc
-  # project-site:
-  #   name: Project Site
-  #   runs-on: ubuntu-latest
-  #   steps:
-  #     - uses: actions/checkout@v2
-  #     - uses: olafurpg/setup-scala@v5
-  #     - name: Cache Coursier
-  #       uses: actions/cache@v1
-  #       with:
-  #         path: ~/.cache/coursier
-  #         key: sbt-coursier-cache
-  #     - name: Cache SBT
-  #       uses: actions/cache@v1
-  #       with:
-  #         path: ~/.sbt
-  #         key: sbt-${{ hashFiles('**/build.sbt') }}
-  #     - name: Add ~/bin to PATH
-  #       run: echo "::add-path::$HOME/bin"
-  #     - name: Install Hugo
-  #       run: scripts/install-hugo
-  #     - name: Build project site
-  #       run: sbt ++$SCALA_VERSION website/makeSite
-  # docs:
-  #   name: Doc Site
-  #   runs-on: ubuntu-latest
-  #   steps:
-  #     - uses: actions/checkout@v2
-  #     - uses: olafurpg/setup-scala@v5
-  #     - name: Cache Coursier
-  #       uses: actions/cache@v1
-  #       with:
-  #         path: ~/.cache/coursier
-  #         key: sbt-coursier-cache
-  #     - name: Cache SBT
-  #       uses: actions/cache@v1
-  #       with:
-  #         path: ~/.sbt
-  #         key: sbt-${{ hashFiles('**/build.sbt') }}
-  #     - name: Add ~/bin to PATH
-  #       run: echo "::add-path::$HOME/bin"
-  #     - name: Install Hugo
-  #       run: scripts/install-hugo
-  #     - name: Build project site
-  #       run: sbt ++$SCALA_VERSION docs/makeSite
-=======
         run: 'sbt ++${{ matrix.scala }} test:compile'
 
       - name: Check binary compatibility
@@ -315,5 +260,4 @@
 
       
       - name: Build docs
-        run: sbt ++${{ matrix.scala }} docs/makeSite
->>>>>>> 4b6e13a9
+        run: sbt ++${{ matrix.scala }} docs/makeSite