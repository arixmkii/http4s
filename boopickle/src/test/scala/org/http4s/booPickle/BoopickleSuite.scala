--- conflicted
+++ resolved
@@ -27,13 +27,8 @@
 import org.scalacheck.Arbitrary
 import org.scalacheck.Gen
 
-<<<<<<< HEAD
 class BoopickleSuite extends Http4sSuite with BooPickleInstances with Http4sLawSuite {
-  implicit val testContext = TestContext()
-=======
-class BoopickleSuite extends Http4sSuite with BooPickleInstances {
   implicit val testContext: TestContext = TestContext()
->>>>>>> c8369aea
 
   trait Fruit {
     val weight: Double
