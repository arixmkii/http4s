--- conflicted
+++ resolved
@@ -42,19 +42,11 @@
 Copyright (c) 2017 Spinoco
 Licensed under the MIT License (see licenses/LICENSE_fs2-http)
 
-<<<<<<< HEAD
-=======
-This software contains portions of code derived from jawn
-https://github.com/non/jawn
-Copyright Erik Osheim, 2012-2015.
-Licensed under the MIT License (see licenses/LICENSE_jawn)
-
 This software contains portions of code derived from parboiled2
 https://github.com/sirthias/parboiled2
 Copyright 2009-2019 Mathias Doenitz
 Licensed under the Apache License 2.0 (see LICENSE)
 
->>>>>>> a318173f
 This software contains portions of code derived from rl
 https://github.com/scalatra/rl
 Copyright (c) 2011 Mojolly Ltd.
