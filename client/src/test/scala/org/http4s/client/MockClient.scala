package org.http4s
package client

import java.io._
import java.util.concurrent.atomic._
import fs2._

object MockClient {
  def apply(service: HttpService, dispose: Task[Unit] = Task.now(())): Client = {
    val isShutdown = new AtomicBoolean(false)

    def interruptable(body: EntityBody, disposed: AtomicBoolean): Stream[Task, Byte]  = {
      def killable[F[_]](reason: String, killed: AtomicBoolean): Pipe[F, Byte, Byte] = {
        def go(killed: AtomicBoolean): Handle[F, Byte] => Pull[F, Byte, Unit] = {
          _.receiveOption{
            case Some((chunk, h)) =>
              if (killed.get){
                Pull.outputs[F, Byte](Stream.fail[F](new IOException(reason)))
              } else {
                Pull.output[F, Byte](chunk.toBytes) >> go(killed)(h)
              }
            case None => Pull.done
          }
        }

        _.pull(go(killed))
      }
      body
        .through(killable("response was disposed", disposed))
        .through(killable("client was shut down", isShutdown))
    }

    def disposableService(service: HttpService): Service[Request, DisposableResponse] =
      Service.lift { req: Request =>
        val disposed = new AtomicBoolean(false)
        val req0 = req.copy(body = interruptable(req.body, disposed))
        service(req0) map { resp =>
          DisposableResponse(
            resp.orNotFound.copy(body = interruptable(resp.orNotFound.body, disposed)),
<<<<<<< HEAD
            Task.delay(disposed.set(true))
=======
            Task.delay(disposed.set(true)).flatMap(_ => dispose)
>>>>>>> 9a547c49
          )
        }
      }

    Client(disposableService(service),
      Task.delay(isShutdown.set(true)))
  }
}<|MERGE_RESOLUTION|>--- conflicted
+++ resolved
@@ -37,11 +37,7 @@
         service(req0) map { resp =>
           DisposableResponse(
             resp.orNotFound.copy(body = interruptable(resp.orNotFound.body, disposed)),
-<<<<<<< HEAD
-            Task.delay(disposed.set(true))
-=======
             Task.delay(disposed.set(true)).flatMap(_ => dispose)
->>>>>>> 9a547c49
           )
         }
       }
