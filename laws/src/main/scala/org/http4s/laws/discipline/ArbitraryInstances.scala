--- conflicted
+++ resolved
@@ -404,11 +404,7 @@
   implicit val http4sTestingArbitraryForMaxForwards: Arbitrary[`Max-Forwards`] =
     Arbitrary {
       for {
-<<<<<<< HEAD
-        value <- Gen.chooseNum(0, Long.MaxValue)
-=======
         value <- Gen.chooseNum(0L, Long.MaxValue)
->>>>>>> af845498
       } yield `Max-Forwards`.unsafeFromLong(value)
     }
 
@@ -890,15 +886,10 @@
     } yield EntityEncoder.encodeBy(hs)(f))
 
   implicit def http4sTestingArbitraryForEntityDecoder[F[_], A](implicit
-<<<<<<< HEAD
       F: Concurrent[F],
       dispatcher: Dispatcher[F],
       testContext: TestContext,
-      g: Arbitrary[DecodeResult[F, A]]) =
-=======
-      F: Effect[F],
       g: Arbitrary[DecodeResult[F, A]]): Arbitrary[EntityDecoder[F, A]] =
->>>>>>> af845498
     Arbitrary(for {
       f <- getArbitrary[(Media[F], Boolean) => DecodeResult[F, A]]
       mrs <- getArbitrary[Set[MediaRange]]
