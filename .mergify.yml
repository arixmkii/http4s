--- conflicted
+++ resolved
@@ -4,18 +4,10 @@
     conditions:
       - author=scala-steward
       - body~=labels:.*semver-patch.*
-<<<<<<< HEAD
-      - status-success=Scala 2.12.11, Java adopt@1.8
-      - status-success=Scala 2.13.2, Java adopt@1.8
-      - status-success=Scala 2.12.11, Java adopt@1.11
-      - status-success=Scala 2.13.2, Java adopt@1.11
-=======
       - status-success=Scala 2.12.12, Java adopt@1.8
       - status-success=Scala 2.13.3, Java adopt@1.8
       - status-success=Scala 2.12.12, Java adopt@1.11
       - status-success=Scala 2.13.3, Java adopt@1.11
-      - status-success=Scalafix
->>>>>>> 51263823
       - status-success=Project Site
       - status-success=Doc Site
     actions:
